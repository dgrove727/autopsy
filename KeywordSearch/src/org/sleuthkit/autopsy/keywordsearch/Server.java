/*
 * Autopsy Forensic Browser
 *
 * Copyright 2011-2016 Basis Technology Corp.
 * Contact: carrier <at> sleuthkit <dot> org
 *
 * Licensed under the Apache License, Version 2.0 (the "License");
 * you may not use this file except in compliance with the License.
 * You may obtain a copy of the License at
 *
 *     http://www.apache.org/licenses/LICENSE-2.0
 *
 * Unless required by applicable law or agreed to in writing, software
 * distributed under the License is distributed on an "AS IS" BASIS,
 * WITHOUT WARRANTIES OR CONDITIONS OF ANY KIND, either express or implied.
 * See the License for the specific language governing permissions and
 * limitations under the License.
 */
package org.sleuthkit.autopsy.keywordsearch;

import java.awt.event.ActionEvent;
import java.beans.PropertyChangeListener;
import java.io.BufferedReader;
import java.io.BufferedWriter;
import java.io.File;
import java.io.FileOutputStream;
import java.io.IOException;
import java.io.InputStream;
import java.io.InputStreamReader;
import java.io.OutputStream;
import java.io.OutputStreamWriter;
import java.net.ConnectException;
import java.net.ServerSocket;
import java.net.SocketException;
import java.nio.charset.Charset;
import java.nio.file.Files;
import java.nio.file.Path;
import java.nio.file.Paths;
import java.util.ArrayList;
import java.util.Arrays;
import java.util.Collection;
import java.util.List;
import java.util.concurrent.locks.ReentrantReadWriteLock;
import java.util.logging.Level;
import javax.swing.AbstractAction;
import org.apache.solr.client.solrj.SolrQuery;
import org.apache.solr.client.solrj.SolrRequest;
import org.apache.solr.client.solrj.SolrServerException;
<<<<<<< HEAD
=======
import org.apache.solr.client.solrj.impl.HttpSolrClient;
import org.apache.solr.client.solrj.impl.HttpSolrClient.Builder;
import org.apache.solr.client.solrj.impl.XMLResponseParser;
>>>>>>> 018a360b
import org.apache.solr.client.solrj.request.CoreAdminRequest;
import org.apache.solr.client.solrj.response.QueryResponse;
import org.apache.solr.client.solrj.response.TermsResponse;
import org.apache.solr.client.solrj.impl.HttpSolrClient;
import org.apache.solr.client.solrj.impl.HttpSolrClient.Builder;
import org.apache.solr.client.solrj.impl.XMLResponseParser;
import org.apache.solr.client.solrj.response.CoreAdminResponse;
import org.apache.solr.common.SolrDocument;
import org.apache.solr.common.SolrDocumentList;
import org.apache.solr.common.SolrException;
import org.apache.solr.common.SolrInputDocument;
import org.apache.solr.common.util.NamedList;
import org.openide.modules.InstalledFileLocator;
import org.openide.modules.Places;
import org.openide.util.NbBundle;
import org.sleuthkit.autopsy.casemodule.Case;
import org.sleuthkit.autopsy.casemodule.Case.CaseType;
import org.sleuthkit.autopsy.core.UserPreferences;
import org.sleuthkit.autopsy.coreutils.Logger;
import org.sleuthkit.autopsy.coreutils.ModuleSettings;
import org.sleuthkit.autopsy.coreutils.PlatformUtil;
import org.sleuthkit.autopsy.coreutils.UNCPathUtilities;
import org.sleuthkit.datamodel.Content;

/**
 * Handles management of a either a local or centralized Solr server and its
 * cores.
 */
public class Server {

    /**
     * Solr document field names.
     */
    public static enum Schema {

        ID {
            @Override
            public String toString() {
                return "id"; //NON-NLS
            }
        },
        IMAGE_ID {
            @Override
            public String toString() {
                return "image_id"; //NON-NLS
            }
        },
        // This is not stored or index . it is copied to Text and Content_Ws
        CONTENT {
            @Override
            public String toString() {
                return "content"; //NON-NLS
            }
        },
        CONTENT_STR {
            @Override
            public String toString() {
                return "content_str"; //NON-NLS
            }
        },
        TEXT {
            @Override
            public String toString() {
                return "text"; //NON-NLS
            }
        },
        CONTENT_WS {
            @Override
            public String toString() {
                return "content_ws"; //NON-NLS
            }
        },
        FILE_NAME {
            @Override
            public String toString() {
                return "file_name"; //NON-NLS
            }
        },
        // note that we no longer index this field
        CTIME {
            @Override
            public String toString() {
                return "ctime"; //NON-NLS
            }
        },
        // note that we no longer index this field
        ATIME {
            @Override
            public String toString() {
                return "atime"; //NON-NLS
            }
        },
        // note that we no longer index this field
        MTIME {
            @Override
            public String toString() {
                return "mtime"; //NON-NLS
            }
        },
        // note that we no longer index this field
        CRTIME {
            @Override
            public String toString() {
                return "crtime"; //NON-NLS
            }
        },
        NUM_CHUNKS {
            @Override
            public String toString() {
                return "num_chunks"; //NON-NLS
            }
        },
    };

    public static final String HL_ANALYZE_CHARS_UNLIMITED = "500000"; //max 1MB in a chunk. use -1 for unlimited, but -1 option may not be supported (not documented)
    //max content size we can send to Solr
    public static final long MAX_CONTENT_SIZE = 1L * 31 * 1024 * 1024;
    private static final Logger logger = Logger.getLogger(Server.class.getName());
    private static final String DEFAULT_CORE_NAME = "coreCase"; //NON-NLS
    public static final String CORE_EVT = "CORE_EVT"; //NON-NLS
    @Deprecated
    public static final char ID_CHUNK_SEP = '_';
    public static final String CHUNK_ID_SEPARATOR = "_";
    private String javaHome = "";
    public static final Charset DEFAULT_INDEXED_TEXT_CHARSET = Charset.forName("UTF-8"); ///< default Charset to index text as
    private Process curSolrProcess = null;
    static final String PROPERTIES_FILE = KeywordSearchSettings.MODULE_NAME;
    static final String PROPERTIES_CURRENT_SERVER_PORT = "IndexingServerPort"; //NON-NLS
    static final String PROPERTIES_CURRENT_STOP_PORT = "IndexingServerStopPort"; //NON-NLS
    private static final String KEY = "jjk#09s"; //NON-NLS
    static final String DEFAULT_SOLR_SERVER_HOST = "localhost"; //NON-NLS
    static final int DEFAULT_SOLR_SERVER_PORT = 23232;
    static final int DEFAULT_SOLR_STOP_PORT = 34343;
    private int currentSolrServerPort = 0;
    private int currentSolrStopPort = 0;
    private static final boolean DEBUG = false;//(Version.getBuildType() == Version.Type.DEVELOPMENT);
    private UNCPathUtilities uncPathUtilities = null;
    private static final String SOLR = "solr";
    private static final String CORE_PROPERTIES = "core.properties";

    public enum CORE_EVT_STATES {

        STOPPED, STARTED
    };

    // A reference to the locally running Solr instance.
    private final HttpSolrClient localSolrServer;
    private final Builder builder;

    // A reference to the Solr server we are currently connected to for the Case.
    // This could be a local or remote server.
    private HttpSolrClient currentSolrServer;

    private Core currentCore;
    private final ReentrantReadWriteLock currentCoreLock;

    private final File solrFolder;
    private Path solrCmdPath;
    private Path solrHome;
    private final ServerAction serverAction;
    private InputStreamPrinterThread errorRedirectThread;

    /**
     * New instance for the server at the given URL
     *
     */
    Server() {
        initSettings();

        this.builder = new Builder("http://localhost:" + currentSolrServerPort + "/solr"); //NON-NLS
        this.localSolrServer = this.builder.build();
        serverAction = new ServerAction();
        solrFolder = InstalledFileLocator.getDefault().locate("solr", Server.class.getPackage().getName(), false); //NON-NLS

        // Figure out where Java is located. For installed versions of Autopsy
        // it will be in the installation folder/jre. For development environments
        // we expect the JAVA_HOME environment variable to be set.
        // The Java home location will be passed as the SOLR_JAVA_HOME environment
        // variable to the Solr script but it can be overridden by the user in
        // either autopsy-solr.cmd or autopsy-solr-in.cmd.
        File jrePath = new File(PlatformUtil.getInstallPath() + File.separator + "jre"); // NON-NLS
        if (jrePath.exists() && jrePath.isDirectory()) {
            javaHome = jrePath.getAbsolutePath();
        } else {
            javaHome = System.getenv("JAVA_HOME"); // NON-NLS
        }

        if (javaHome.isEmpty()) {
            logger.log(Level.WARNING, "Java not found. Keyword search functionality may not work."); //NON-NLS
        }

        // This is our customized version of the Solr batch script to start/stop Solr.
        solrCmdPath = Paths.get(solrFolder.getAbsolutePath(), "bin", "autopsy-solr.cmd"); //NON-NLS

        solrHome = Paths.get(PlatformUtil.getUserDirectory().getAbsolutePath(), "solr"); //NON-NLS
        if (!solrHome.toFile().exists()) {
            try {
                Files.createDirectory(solrHome);
                Files.copy(Paths.get(solrFolder.getAbsolutePath(), "solr", "solr.xml"), solrHome.resolve("solr.xml")); //NON-NLS
                Files.copy(Paths.get(solrFolder.getAbsolutePath(), "solr", "zoo.cfg"), solrHome.resolve("zoo.cfg")); //NON-NLS
            } catch (IOException ex) {
                logger.log(Level.SEVERE, "Failed to create Solr home folder:", ex); //NON-NLS
            }
        }
        currentCoreLock = new ReentrantReadWriteLock(true);
        uncPathUtilities = new UNCPathUtilities();

        logger.log(Level.INFO, "Created Server instance using Java at {0}", javaHome); //NON-NLS
    }

    private void initSettings() {

        if (ModuleSettings.settingExists(PROPERTIES_FILE, PROPERTIES_CURRENT_SERVER_PORT)) {
            try {
                currentSolrServerPort = Integer.decode(ModuleSettings.getConfigSetting(PROPERTIES_FILE, PROPERTIES_CURRENT_SERVER_PORT));
            } catch (NumberFormatException nfe) {
                logger.log(Level.WARNING, "Could not decode indexing server port, value was not a valid port number, using the default. ", nfe); //NON-NLS
                currentSolrServerPort = DEFAULT_SOLR_SERVER_PORT;
            }
        } else {
            currentSolrServerPort = DEFAULT_SOLR_SERVER_PORT;
            ModuleSettings.setConfigSetting(PROPERTIES_FILE, PROPERTIES_CURRENT_SERVER_PORT, String.valueOf(currentSolrServerPort));
        }

        if (ModuleSettings.settingExists(PROPERTIES_FILE, PROPERTIES_CURRENT_STOP_PORT)) {
            try {
                currentSolrStopPort = Integer.decode(ModuleSettings.getConfigSetting(PROPERTIES_FILE, PROPERTIES_CURRENT_STOP_PORT));
            } catch (NumberFormatException nfe) {
                logger.log(Level.WARNING, "Could not decode indexing server stop port, value was not a valid port number, using default", nfe); //NON-NLS
                currentSolrStopPort = DEFAULT_SOLR_STOP_PORT;
            }
        } else {
            currentSolrStopPort = DEFAULT_SOLR_STOP_PORT;
            ModuleSettings.setConfigSetting(PROPERTIES_FILE, PROPERTIES_CURRENT_STOP_PORT, String.valueOf(currentSolrStopPort));
        }
    }

    @Override
    public void finalize() throws java.lang.Throwable {
        stop();
        super.finalize();
    }

    public void addServerActionListener(PropertyChangeListener l) {
        serverAction.addPropertyChangeListener(l);
    }

    int getCurrentSolrServerPort() {
        return currentSolrServerPort;
    }

    int getCurrentSolrStopPort() {
        return currentSolrStopPort;
    }

    /**
     * Helper threads to handle stderr/stdout from Solr process
     */
    private static class InputStreamPrinterThread extends Thread {

        InputStream stream;
        OutputStream out;
        volatile boolean doRun = true;

        InputStreamPrinterThread(InputStream stream, String type) {
            this.stream = stream;
            try {
                final String log = Places.getUserDirectory().getAbsolutePath()
                        + File.separator + "var" + File.separator + "log" //NON-NLS
                        + File.separator + "solr.log." + type; //NON-NLS
                File outputFile = new File(log.concat(".0"));
                File first = new File(log.concat(".1"));
                File second = new File(log.concat(".2"));
                if (second.exists()) {
                    second.delete();
                }
                if (first.exists()) {
                    first.renameTo(second);
                }
                if (outputFile.exists()) {
                    outputFile.renameTo(first);
                } else {
                    outputFile.createNewFile();
                }
                out = new FileOutputStream(outputFile);

            } catch (Exception ex) {
                logger.log(Level.WARNING, "Failed to create solr log file", ex); //NON-NLS
            }
        }

        void stopRun() {
            doRun = false;
        }

        @Override
        public void run() {

            try (InputStreamReader isr = new InputStreamReader(stream);
                    BufferedReader br = new BufferedReader(isr);
                    OutputStreamWriter osw = new OutputStreamWriter(out, PlatformUtil.getDefaultPlatformCharset());
                    BufferedWriter bw = new BufferedWriter(osw);) {

                String line = null;
                while (doRun && (line = br.readLine()) != null) {
                    bw.write(line);
                    bw.newLine();
                    if (DEBUG) {
                        //flush buffers if dev version for debugging
                        bw.flush();
                    }
                }
                bw.flush();
            } catch (IOException ex) {
                logger.log(Level.SEVERE, "Error redirecting Solr output stream", ex); //NON-NLS
            }
        }
    }

    /**
     * Run a Solr command with the given arguments.
     *
     * @param solrArguments Command line arguments to pass to the Solr command.
<<<<<<< HEAD
     * @return
=======
     *
     * @return
     *
>>>>>>> 018a360b
     * @throws IOException
     */
    private Process runSolrCommand(List<String> solrArguments) throws IOException {
        List<String> commandLine = new ArrayList<>();
        commandLine.add(solrCmdPath.toString());
        commandLine.addAll(solrArguments);

        ProcessBuilder solrProcessBuilder = new ProcessBuilder(commandLine);
        solrProcessBuilder.directory(solrFolder);

        // Redirect stdout and stderr to files to prevent blocking.
        Path solrStdoutPath = Paths.get(Places.getUserDirectory().getAbsolutePath(), "var", "log", "solr.log.stdout"); //NON-NLS
        solrProcessBuilder.redirectOutput(solrStdoutPath.toFile());

        Path solrStderrPath = Paths.get(Places.getUserDirectory().getAbsolutePath(), "var", "log", "solr.log.stderr"); //NON-NLS
        solrProcessBuilder.redirectError(solrStderrPath.toFile());

        solrProcessBuilder.environment().put("SOLR_JAVA_HOME", javaHome); // NON-NLS
        solrProcessBuilder.environment().put("SOLR_HOME", solrHome.toString()); // NON-NLS
        solrProcessBuilder.environment().put("STOP_KEY", KEY); // NON-NLS

        logger.log(Level.INFO, "Running Solr command: {0}", solrProcessBuilder.command()); //NON-NLS
        Process process = solrProcessBuilder.start();
        logger.log(Level.INFO, "Finished running Solr command"); //NON-NLS
        return process;
    }

    /**
     * Get list of PIDs of currently running Solr processes
     *
     * @return
     */
    List<Long> getSolrPIDs() {
        List<Long> pids = new ArrayList<>();

        //NOTE: these needs to be in sync with process start string in start()
        final String pidsQuery = "Args.*.eq=-DSTOP.KEY=" + KEY + ",Args.*.eq=start.jar"; //NON-NLS

        long[] pidsArr = PlatformUtil.getJavaPIDs(pidsQuery);
        if (pidsArr != null) {
            for (int i = 0; i < pidsArr.length; ++i) {
                pids.add(pidsArr[i]);
            }
        }

        return pids;
    }

    /**
     * Kill residual Solr processes. Note, this method should be used only if
     * Solr could not be stopped in a graceful manner.
     */
    void killSolr() {
        List<Long> solrPids = getSolrPIDs();
        for (long pid : solrPids) {
            logger.log(Level.INFO, "Trying to kill old Solr process, PID: {0}", pid); //NON-NLS
            PlatformUtil.killProcess(pid);
        }
    }

    /**
     * Tries to start a local Solr instance in a separate process. Returns
     * immediately (probably before the server is ready) and doesn't check
     * whether it was successful.
     */
    void start() throws KeywordSearchModuleException, SolrServerNoPortException {
        if (isRunning()) {
            // If a Solr server is running we stop it.
            stop();
        }

        if (!isPortAvailable(currentSolrServerPort)) {
            // There is something already listening on our port. Let's see if
            // this is from an earlier run that didn't successfully shut down
            // and if so kill it.
            final List<Long> pids = this.getSolrPIDs();

            // If the culprit listening on the port is not a Solr process
            // we refuse to start.
            if (pids.isEmpty()) {
                throw new SolrServerNoPortException(currentSolrServerPort);
            }

            // Ok, we've tried to stop it above but there still appears to be
            // a Solr process listening on our port so we forcefully kill it.
            killSolr();

            // If either of the ports are still in use after our attempt to kill 
            // previously running processes we give up and throw an exception.
            if (!isPortAvailable(currentSolrServerPort)) {
                throw new SolrServerNoPortException(currentSolrServerPort);
            }
            if (!isPortAvailable(currentSolrStopPort)) {
                throw new SolrServerNoPortException(currentSolrStopPort);
            }
        }

        logger.log(Level.INFO, "Starting Solr server from: {0}", solrFolder.getAbsolutePath()); //NON-NLS

        if (isPortAvailable(currentSolrServerPort)) {
            logger.log(Level.INFO, "Port [{0}] available, starting Solr", currentSolrServerPort); //NON-NLS
            try {
                curSolrProcess = runSolrCommand(new ArrayList<>(Arrays.asList("start", "-c", "-p", //NON-NLS
                        Integer.toString(currentSolrServerPort),
                        "-Dbootstrap_confdir=../solr/configsets/AutopsyConfig/conf", //NON-NLS
                        "-Dcollection.configName=AutopsyConfig"))); //NON-NLS

                try {
                    //block for 10 seconds, give time to fully start the process
                    //so if it's restarted solr operations can be resumed seamlessly
                    Thread.sleep(10 * 1000);
                } catch (InterruptedException ex) {
                    logger.log(Level.WARNING, "Timer interrupted"); //NON-NLS
                }

                final List<Long> pids = this.getSolrPIDs();
                logger.log(Level.INFO, "New Solr process PID: {0}", pids); //NON-NLS
            } catch (SecurityException ex) {
                logger.log(Level.SEVERE, "Could not start Solr process!", ex); //NON-NLS
                throw new KeywordSearchModuleException(
                        NbBundle.getMessage(this.getClass(), "Server.start.exception.cantStartSolr.msg"), ex);
            } catch (IOException ex) {
                logger.log(Level.SEVERE, "Could not start Solr server process!", ex); //NON-NLS
                throw new KeywordSearchModuleException(
                        NbBundle.getMessage(this.getClass(), "Server.start.exception.cantStartSolr.msg2"), ex);
            }
        }
    }

    /**
     * Checks to see if a specific port is available.
     *
     * @param port the port to check for availability
     */
    static boolean isPortAvailable(int port) {
        ServerSocket ss = null;
        try {

            ss = new ServerSocket(port, 0, java.net.Inet4Address.getByName("localhost")); //NON-NLS
            if (ss.isBound()) {
                ss.setReuseAddress(true);
                ss.close();
                return true;
            }

        } catch (IOException e) {
        } finally {
            if (ss != null) {
                try {
                    ss.close();
                } catch (IOException e) {
                    /*
                     * should not be thrown
                     */
                }
            }
        }
        return false;
    }

    /**
     * Changes the current solr server port. Only call this after available.
     *
     * @param port Port to change to
     */
    void changeSolrServerPort(int port) {
        currentSolrServerPort = port;
        ModuleSettings.setConfigSetting(PROPERTIES_FILE, PROPERTIES_CURRENT_SERVER_PORT, String.valueOf(port));
    }

    /**
     * Changes the current solr stop port. Only call this after available.
     *
     * @param port Port to change to
     */
    void changeSolrStopPort(int port) {
        currentSolrStopPort = port;
        ModuleSettings.setConfigSetting(PROPERTIES_FILE, PROPERTIES_CURRENT_STOP_PORT, String.valueOf(port));
    }

    /**
     * Tries to stop the local Solr instance.
     *
     * Waits for the stop command to finish before returning.
     */
    synchronized void stop() {

        try {
            // Close any open core before stopping server
            closeCore();
        } catch (KeywordSearchModuleException e) {
            logger.log(Level.WARNING, "Failed to close core: ", e); //NON-NLS
        }

        try {
            logger.log(Level.INFO, "Stopping Solr server from: {0}", solrFolder.getAbsolutePath()); //NON-NLS

            //try graceful shutdown
            Process process = runSolrCommand(new ArrayList<>(Arrays.asList("stop", "-k", KEY, "-p", Integer.toString(currentSolrServerPort)))); //NON-NLS

            logger.log(Level.INFO, "Waiting for Solr server to stop"); //NON-NLS
            process.waitFor();

            //if still running, forcefully stop it
            if (curSolrProcess != null) {
                curSolrProcess.destroy();
                curSolrProcess = null;
            }

        } catch (IOException | InterruptedException ex) {
            logger.log(Level.WARNING, "Error while attempting to stop Solr server", ex);
        } finally {
            //stop Solr stream -> log redirect threads
            try {
                if (errorRedirectThread != null) {
                    errorRedirectThread.stopRun();
                    errorRedirectThread = null;
                }
            } finally {
                //if still running, kill it
                killSolr();
            }

            logger.log(Level.INFO, "Finished stopping Solr server"); //NON-NLS
        }
    }

    /**
     * Tests if there's a local Solr server running by sending it a core-status
     * request.
     *
     * @return false if the request failed with a connection error, otherwise
     * true
     */
    synchronized boolean isRunning() throws KeywordSearchModuleException {
        try {

            if (isPortAvailable(currentSolrServerPort)) {
                return false;
            }

            // making a status request here instead of just doing solrServer.ping(), because
            // that doesn't work when there are no cores
            //TODO handle timeout in cases when some other type of server on that port
            CoreAdminRequest.getStatus(null, localSolrServer);

            logger.log(Level.INFO, "Solr server is running"); //NON-NLS
        } catch (SolrServerException ex) {

            Throwable cause = ex.getRootCause();

            // TODO: check if SocketExceptions should actually happen (is
            // probably caused by starting a connection as the server finishes
            // shutting down)
            if (cause instanceof ConnectException || cause instanceof SocketException) { //|| cause instanceof NoHttpResponseException) {
                logger.log(Level.INFO, "Solr server is not running, cause: {0}", cause.getMessage()); //NON-NLS
                return false;
            } else {
                throw new KeywordSearchModuleException(
                        NbBundle.getMessage(this.getClass(), "Server.isRunning.exception.errCheckSolrRunning.msg"), ex);
            }
        } catch (SolrException ex) {
            // Just log 404 errors for now...
            logger.log(Level.INFO, "Solr server is not running", ex); //NON-NLS
            return false;
        } catch (IOException ex) {
            throw new KeywordSearchModuleException(
                    NbBundle.getMessage(this.getClass(), "Server.isRunning.exception.errCheckSolrRunning.msg2"), ex);
        }

        return true;
    }

    /*
     * ** Convenience methods for use while we only open one case at a time ***
     */
    /**
     * Creates/opens a Solr core (index) for a case.
     *
     * @param theCase The case for which the core is to be created/opened.
     *
     *
     * @throws KeywordSearchModuleException If an error occurs while
     *                                      creating/opening the core.
     */
    void openCoreForCase(Case theCase) throws KeywordSearchModuleException {
        currentCoreLock.writeLock().lock();
        try {
            currentCore = openCore(theCase);
            serverAction.putValue(CORE_EVT, CORE_EVT_STATES.STARTED);
        } finally {
            currentCoreLock.writeLock().unlock();
        }
    }

    /**
     * Determines whether or not there is a currently open core (index).
     *
     * @return true or false
     */
    boolean coreIsOpen() {
        currentCoreLock.readLock().lock();
        try {
            return (null != currentCore);
        } finally {
            currentCoreLock.readLock().unlock();
        }
    }

    void closeCore() throws KeywordSearchModuleException {
        currentCoreLock.writeLock().lock();
        try {
            if (null != currentCore) {
                currentCore.close();
                currentCore = null;
                serverAction.putValue(CORE_EVT, CORE_EVT_STATES.STOPPED);
            }
        } finally {
            currentCoreLock.writeLock().unlock();
        }
    }

    void addDocument(SolrInputDocument doc) throws KeywordSearchModuleException {
        currentCoreLock.readLock().lock();
        try {
            currentCore.addDocument(doc);
        } finally {
            currentCoreLock.readLock().unlock();
        }
    }

    /**
     * Get index dir location for the case
     *
     * @param theCase the case to get index dir for
     *
     * @return absolute path to index dir
     */
    String geCoreDataDirPath(Case theCase) {
        // ELTODO this method is going to be removed
        String indexDir = theCase.getModuleDirectory() + File.separator + "keywordsearch" + File.separator + "data"; //NON-NLS
        if (uncPathUtilities != null) {
            // if we can check for UNC paths, do so, otherwise just return the indexDir
            String result = uncPathUtilities.mappedDriveToUNC(indexDir);
            if (result == null) {
                uncPathUtilities.rescanDrives();
                result = uncPathUtilities.mappedDriveToUNC(indexDir);
            }
            if (result == null) {
                return indexDir;
            }
            return result;
        }
        return indexDir;
    }


    /**
     * ** end single-case specific methods ***
     */
    /**
     * Creates/opens a Solr core (index) for a case.
     *
     * @param theCase The case for which the core is to be created/opened.
     *
     * @return An object representing the created/opened core.
     *
     * @throws KeywordSearchModuleException If an error occurs while
     *                                      creating/opening the core.
     */
    private Core openCore(Case theCase) throws KeywordSearchModuleException {
        
        // ELTODO REMOVE String indexDir = findLatestVersionIndexDir(Case.getCurrentCase()); // ELTODO
        
        try {
            if (theCase.getCaseType() == CaseType.SINGLE_USER_CASE) {
                currentSolrServer = this.localSolrServer;
            } else {
                String host = UserPreferences.getIndexingServerHost();
                String port = UserPreferences.getIndexingServerPort();
                currentSolrServer = new Builder("http://" + host + ":" + port + "/solr").build(); //NON-NLS
            }
            connectToSolrServer(currentSolrServer);

        } catch (SolrServerException | IOException ex) {
            throw new KeywordSearchModuleException(NbBundle.getMessage(Server.class, "Server.connect.exception.msg"), ex);
        }

        String dataDir = geCoreDataDirPath(theCase);
        String coreName = theCase.getTextIndexName();
        return this.openCore(coreName.isEmpty() ? DEFAULT_CORE_NAME : coreName, new File(dataDir), theCase.getCaseType());
    }

    /**
     * Commits current core if it exists
     *
     * @throws SolrServerException, NoOpenCoreException
     */
    void commit() throws SolrServerException, NoOpenCoreException {
        currentCoreLock.readLock().lock();
        try {
            if (null == currentCore) {
                throw new NoOpenCoreException();
            }
            currentCore.commit();
        } finally {
            currentCoreLock.readLock().unlock();
        }
    }

    NamedList<Object> request(SolrRequest<?> request) throws SolrServerException, NoOpenCoreException {
        currentCoreLock.readLock().lock();
        try {
            if (null == currentCore) {
                throw new NoOpenCoreException();
            }
            return currentCore.request(request);
        } finally {
            currentCoreLock.readLock().unlock();
        }
    }

    /**
     * Execute query that gets only number of all Solr files indexed without
     * actually returning the files. The result does not include chunks, only
     * number of actual files.
     *
     * @return int representing number of indexed files
     *
     * @throws KeywordSearchModuleException
     * @throws NoOpenCoreException
     */
    public int queryNumIndexedFiles() throws KeywordSearchModuleException, NoOpenCoreException {
        currentCoreLock.readLock().lock();
        try {
            if (null == currentCore) {
                throw new NoOpenCoreException();
            }
            try {
                return currentCore.queryNumIndexedFiles();
            } catch (SolrServerException | IOException ex) {
                throw new KeywordSearchModuleException(NbBundle.getMessage(this.getClass(), "Server.queryNumIdxFiles.exception.msg"), ex);
            }
        } finally {
            currentCoreLock.readLock().unlock();
        }
    }

    /**
     * Execute query that gets only number of all Solr file chunks (not
     * logical files) indexed without actually returning the content.
     *
     * @return int representing number of indexed chunks
     *
     * @throws KeywordSearchModuleException
     * @throws NoOpenCoreException
     */
    public int queryNumIndexedChunks() throws KeywordSearchModuleException, NoOpenCoreException {
        currentCoreLock.readLock().lock();
        try {
            if (null == currentCore) {
                throw new NoOpenCoreException();
            }
            try {
                return currentCore.queryNumIndexedChunks();
            } catch (SolrServerException | IOException ex) {
                throw new KeywordSearchModuleException(NbBundle.getMessage(this.getClass(), "Server.queryNumIdxChunks.exception.msg"), ex);
            }
        } finally {
            currentCoreLock.readLock().unlock();
        }
    }

    /**
     * Execute query that gets only number of all Solr documents indexed
     * (files and chunks) without actually returning the documents
     *
     * @return int representing number of indexed files (files and chunks)
     *
     * @throws KeywordSearchModuleException
     * @throws NoOpenCoreException
     */
    public int queryNumIndexedDocuments() throws KeywordSearchModuleException, NoOpenCoreException {
        currentCoreLock.readLock().lock();
        try {
            if (null == currentCore) {
                throw new NoOpenCoreException();
            }
            try {
                return currentCore.queryNumIndexedDocuments();
            } catch (SolrServerException | IOException ex) {
                throw new KeywordSearchModuleException(NbBundle.getMessage(this.getClass(), "Server.queryNumIdxDocs.exception.msg"), ex);
            }
        } finally {
            currentCoreLock.readLock().unlock();
        }
    }

    /**
     * Return true if the file is indexed (either as a whole as a chunk)
     *
     * @param contentID
     *
     * @return true if it is indexed
     *
     * @throws KeywordSearchModuleException
     * @throws NoOpenCoreException
     */
    public boolean queryIsIndexed(long contentID) throws KeywordSearchModuleException, NoOpenCoreException {
        currentCoreLock.readLock().lock();
        try {
            if (null == currentCore) {
                throw new NoOpenCoreException();
            }
            try {
                return currentCore.queryIsIndexed(contentID);
            } catch (SolrServerException | IOException ex) {
                throw new KeywordSearchModuleException(NbBundle.getMessage(this.getClass(), "Server.queryIsIdxd.exception.msg"), ex);
            }

        } finally {
            currentCoreLock.readLock().unlock();
        }
    }

    /**
     * Execute query that gets number of indexed file chunks for a file
     *
     * @param fileID file id of the original file broken into chunks and
     *               indexed
     *
     * @return int representing number of indexed file chunks, 0 if there is
     *         no chunks
     *
     * @throws KeywordSearchModuleException
     * @throws NoOpenCoreException
     */
    public int queryNumFileChunks(long fileID) throws KeywordSearchModuleException, NoOpenCoreException {
        currentCoreLock.readLock().lock();
        try {
            if (null == currentCore) {
                throw new NoOpenCoreException();
            }
            try {
                return currentCore.queryNumFileChunks(fileID);
            } catch (SolrServerException | IOException ex) {
                throw new KeywordSearchModuleException(NbBundle.getMessage(this.getClass(), "Server.queryNumFileChunks.exception.msg"), ex);
            }
        } finally {
            currentCoreLock.readLock().unlock();
        }
    }

    /**
     * Execute solr query
     *
     * @param sq query
     *
     * @return query response
     *
     * @throws KeywordSearchModuleException
     * @throws NoOpenCoreException
     */
    public QueryResponse query(SolrQuery sq) throws KeywordSearchModuleException, NoOpenCoreException, IOException {
        currentCoreLock.readLock().lock();
        try {
            if (null == currentCore) {
                throw new NoOpenCoreException();
            }
            try {
                return currentCore.query(sq);
            } catch (SolrServerException ex) {
                throw new KeywordSearchModuleException(NbBundle.getMessage(this.getClass(), "Server.query.exception.msg", sq.getQuery()), ex);
            }
        } finally {
            currentCoreLock.readLock().unlock();
        }
    }

    /**
     * Execute solr query
     *
     * @param sq     the query
     * @param method http method to use
     *
     * @return query response
     *
     * @throws KeywordSearchModuleException
     * @throws NoOpenCoreException
     */
    public QueryResponse query(SolrQuery sq, SolrRequest.METHOD method) throws KeywordSearchModuleException, NoOpenCoreException {
        currentCoreLock.readLock().lock();
        try {
            if (null == currentCore) {
                throw new NoOpenCoreException();
            }
            try {
                return currentCore.query(sq, method);
            } catch (SolrServerException | IOException ex) {
                throw new KeywordSearchModuleException(NbBundle.getMessage(this.getClass(), "Server.query2.exception.msg", sq.getQuery()), ex);
            }
        } finally {
            currentCoreLock.readLock().unlock();
        }
    }

    /**
     * Execute Solr terms query
     *
     * @param sq the query
     *
     * @return terms response
     *
     * @throws KeywordSearchModuleException
     * @throws NoOpenCoreException
     */
    public TermsResponse queryTerms(SolrQuery sq) throws KeywordSearchModuleException, NoOpenCoreException {
        currentCoreLock.readLock().lock();
        try {
            if (null == currentCore) {
                throw new NoOpenCoreException();
            }
            try {
                return currentCore.queryTerms(sq);
            } catch (SolrServerException | IOException ex) {
                throw new KeywordSearchModuleException(NbBundle.getMessage(this.getClass(), "Server.queryTerms.exception.msg", sq.getQuery()), ex);
            }
        } finally {
            currentCoreLock.readLock().unlock();
        }
    }

    /**
     * Get the text contents of the given file as stored in SOLR.
     *
     * @param content to get the text for
     *
     * @return content text string or null on error
     *
     * @throws NoOpenCoreException
     */
    public String getSolrContent(final Content content) throws NoOpenCoreException {
        currentCoreLock.readLock().lock();
        try {
            if (null == currentCore) {
                throw new NoOpenCoreException();
            }
            return currentCore.getSolrContent(content.getId(), 0);
        } finally {
            currentCoreLock.readLock().unlock();
        }
    }

    /**
     * Get the text contents of a single chunk for the given file as stored in
     * SOLR.
     *
     * @param content to get the text for
     * @param chunkID chunk number to query (starting at 1), or 0 if there is no
     *                chunks for that content
     *
     * @return content text string or null if error quering
     *
     * @throws NoOpenCoreException
     */
    public String getSolrContent(final Content content, int chunkID) throws NoOpenCoreException {
        currentCoreLock.readLock().lock();
        try {
            if (null == currentCore) {
                throw new NoOpenCoreException();
            }
            return currentCore.getSolrContent(content.getId(), chunkID);
        } finally {
            currentCoreLock.readLock().unlock();
        }
    }

    /**
     * Get the text contents for the given object id.
     *
     * @param objectID
     *
     * @return
     *
     * @throws NoOpenCoreException
     */
    public String getSolrContent(final long objectID) throws NoOpenCoreException {
        currentCoreLock.readLock().lock();
        try {
            if (null == currentCore) {
                throw new NoOpenCoreException();
            }
            return currentCore.getSolrContent(objectID, 0);
        } finally {
            currentCoreLock.readLock().unlock();
        }
    }

    /**
     * Get the text contents for the given object id and chunk id.
     *
     * @param objectID
     * @param chunkID
     *
     * @return
     *
     * @throws NoOpenCoreException
     */
    public String getSolrContent(final long objectID, final int chunkID) throws NoOpenCoreException {
        currentCoreLock.readLock().lock();
        try {
            if (null == currentCore) {
                throw new NoOpenCoreException();
            }
            return currentCore.getSolrContent(objectID, chunkID);
        } finally {
            currentCoreLock.readLock().unlock();
        }
    }

    /**
     * Given file parent id and child chunk ID, return the ID string of the
     * chunk as stored in Solr, e.g. FILEID_CHUNKID
     *
     * @param parentID the parent file id (id of the source content)
     * @param childID  the child chunk id
     *
     * @return formatted string id
     */
    public static String getChunkIdString(long parentID, int childID) {
        return Long.toString(parentID) + Server.CHUNK_ID_SEPARATOR + Integer.toString(childID);
    }

    /**
     * Creates/opens a Solr core (index) for a case.
     *
     * @param coreName The core name.
     * @param dataDir  The data directory for the core.
     * @param caseType The type of the case (single-user or multi-user) for
     *                 which the core is being created/opened.
     *
     * @return An object representing the created/opened core.
     *
     * @throws KeywordSearchModuleException If an error occurs while
     *                                      creating/opening the core.
     */
    private Core openCore(String coreName, File dataDir, CaseType caseType) throws KeywordSearchModuleException {

        try {
            if (!dataDir.exists()) {
                dataDir.mkdirs();
            }

            if (!this.isRunning()) {
                logger.log(Level.SEVERE, "Core create/open requested, but server not yet running"); //NON-NLS
                throw new KeywordSearchModuleException(NbBundle.getMessage(this.getClass(), "Server.openCore.exception.msg"));
            }

            if (!coreIsLoaded(coreName)) {
                /*
                 * The core either does not exist or it is not loaded. Make a
                 * request that will cause the core to be created if it does not
                 * exist or loaded if it already exists.
                 */

                // In single user mode, if there is a core.properties file already,
                // we've hit a solr bug. Compensate by deleting it.
                if (caseType == CaseType.SINGLE_USER_CASE) {
                    Path corePropertiesFile = Paths.get(solrFolder.toString(), SOLR, coreName, CORE_PROPERTIES);
                    if (corePropertiesFile.toFile().exists()) {
                        try {
                            corePropertiesFile.toFile().delete();
                        } catch (Exception ex) {
                            logger.log(Level.INFO, "Could not delete pre-existing core.properties prior to opening the core."); //NON-NLS
                        }
                    }
                }

                CoreAdminRequest.Create createCoreRequest = new CoreAdminRequest.Create();
                createCoreRequest.setDataDir(dataDir.getAbsolutePath());
                createCoreRequest.setCoreName(coreName);
                createCoreRequest.setConfigSet("AutopsyConfig"); //NON-NLS
                createCoreRequest.setIsLoadOnStartup(false);
                createCoreRequest.setIsTransient(true);
                currentSolrServer.request(createCoreRequest);
            }

            if (!coreIndexFolderExists(coreName)) {
                throw new KeywordSearchModuleException(NbBundle.getMessage(this.getClass(), "Server.openCore.exception.noIndexDir.msg"));
            }

            // ELTODO set solr and schema version of the core that is being loaded. Make that available via API.
            return new Core(coreName, caseType);

        } catch (SolrServerException | SolrException | IOException ex) {
            throw new KeywordSearchModuleException(NbBundle.getMessage(this.getClass(), "Server.openCore.exception.cantOpen.msg"), ex);
        }
    }

    /**
     * Attempts to connect to the given Solr server.
     *
     * @param solrServer
     *
     * @throws SolrServerException
     * @throws IOException
     */
    void connectToSolrServer(HttpSolrClient solrServer) throws SolrServerException, IOException {
        CoreAdminRequest.getStatus(null, solrServer);
    }

    /**
     * Determines whether or not a particular Solr core exists and is loaded.
     *
     * @param coreName The name of the core.
     *
     * @return True if the core exists and is loaded, false if the core does not
     *         exist or is not loaded
     *
     * @throws SolrServerException If there is a problem communicating with the
     *                             Solr server.
     * @throws IOException         If there is a problem communicating with the
     *                             Solr server.
     */
    private boolean coreIsLoaded(String coreName) throws SolrServerException, IOException {
        CoreAdminResponse response = CoreAdminRequest.getStatus(coreName, currentSolrServer);
        return response.getCoreStatus(coreName).get("instanceDir") != null; //NON-NLS
    }

    /**
     * Determines whether or not the index files folder for a Solr core
     * exists.
     *
     * @param coreName the name of the core.
     *
     * @return true or false
     *
     * @throws SolrServerException
     * @throws IOException
     */
    private boolean coreIndexFolderExists(String coreName) throws SolrServerException, IOException {
        CoreAdminResponse response = CoreAdminRequest.getStatus(coreName, currentSolrServer);
        Object dataDirPath = response.getCoreStatus(coreName).get("dataDir"); //NON-NLS
        if (null != dataDirPath) {
            File indexDir = Paths.get((String) dataDirPath, "index").toFile();  //NON-NLS
            return indexDir.exists();
        } else {
            return false;
        }
    }

    class Core {

        // handle to the core in Solr
        private final String name;

        private final CaseType caseType;

        // the server to access a core needs to be built from a URL with the
        // core in it, and is only good for core-specific operations
        private final HttpSolrClient solrCore;

        private Core(String name, CaseType caseType) {
            this.name = name;
            this.caseType = caseType;

            this.solrCore = new Builder(currentSolrServer.getBaseURL() + "/" + name).build(); //NON-NLS

            //TODO test these settings
            //solrCore.setSoTimeout(1000 * 60);  // socket read timeout, make large enough so can index larger files
            //solrCore.setConnectionTimeout(1000);
            solrCore.setDefaultMaxConnectionsPerHost(2);
            solrCore.setMaxTotalConnections(5);
            solrCore.setFollowRedirects(false);  // defaults to false
            // allowCompression defaults to false.
            // Server side must support gzip or deflate for this to have any effect.
            solrCore.setAllowCompression(true);
            solrCore.setParser(new XMLResponseParser()); // binary parser is used by default

        }

        /**
         * Get the name of the core
         *
         * @return the String name of the core
         */
        String getName() {
            return name;
        }

        private QueryResponse query(SolrQuery sq) throws SolrServerException, IOException {
            return solrCore.query(sq);
        }

        private NamedList<Object> request(SolrRequest<?> request) throws SolrServerException {
            try {
                return solrCore.request(request);
            } catch (IOException e) {
                logger.log(Level.WARNING, "Could not issue Solr request. ", e); //NON-NLS
                throw new SolrServerException(
                        NbBundle.getMessage(this.getClass(), "Server.request.exception.exception.msg"), e);
            }

        }

        private QueryResponse query(SolrQuery sq, SolrRequest.METHOD method) throws SolrServerException, IOException {
            return solrCore.query(sq, method);
        }

        private TermsResponse queryTerms(SolrQuery sq) throws SolrServerException, IOException {
            QueryResponse qres = solrCore.query(sq);
            return qres.getTermsResponse();
        }

        private void commit() throws SolrServerException {
            try {
                //commit and block
                solrCore.commit(true, true);
            } catch (IOException e) {
                logger.log(Level.WARNING, "Could not commit index. ", e); //NON-NLS
                throw new SolrServerException(NbBundle.getMessage(this.getClass(), "Server.commit.exception.msg"), e);
            }
        }

        void addDocument(SolrInputDocument doc) throws KeywordSearchModuleException {
            try {
                solrCore.add(doc);
            } catch (SolrServerException ex) {
                logger.log(Level.SEVERE, "Could not add document to index via update handler: " + doc.getField("id"), ex); //NON-NLS
                throw new KeywordSearchModuleException(
                        NbBundle.getMessage(this.getClass(), "Server.addDoc.exception.msg", doc.getField("id")), ex); //NON-NLS
            } catch (IOException ex) {
                logger.log(Level.SEVERE, "Could not add document to index via update handler: " + doc.getField("id"), ex); //NON-NLS
                throw new KeywordSearchModuleException(
                        NbBundle.getMessage(this.getClass(), "Server.addDoc.exception.msg2", doc.getField("id")), ex); //NON-NLS
            }
        }

        /**
         * get the text from the content field for the given file
         *
         * @param contentID
         * @param chunkID
         *
         * @return
         */
        private String getSolrContent(long contentID, int chunkID) {
            final SolrQuery q = new SolrQuery();
            q.setQuery("*:*");
            String filterQuery = Schema.ID.toString() + ":" + KeywordSearchUtil.escapeLuceneQuery(Long.toString(contentID));
            if (chunkID != 0) {
                filterQuery = filterQuery + Server.CHUNK_ID_SEPARATOR + chunkID;
            }
            q.addFilterQuery(filterQuery);
            q.setFields(Schema.TEXT.toString());
            try {
                // Get the first result. 
                SolrDocumentList solrDocuments = solrCore.query(q).getResults();

                if (!solrDocuments.isEmpty()) {
                    SolrDocument solrDocument = solrDocuments.get(0);
                    if (solrDocument != null) {
                        Collection<Object> fieldValues = solrDocument.getFieldValues(Schema.TEXT.toString());
                        if (fieldValues.size() == 1) // The indexed text field for artifacts will only have a single value.
                        {
                            return fieldValues.toArray(new String[0])[0];
                        } else // The indexed text for files has 2 values, the file name and the file content.
                        // We return the file content value.
                        {
                            return fieldValues.toArray(new String[0])[1];
                        }
                    }
                }
            } catch (SolrServerException | IOException ex) {
                logger.log(Level.WARNING, "Error getting content from Solr", ex); //NON-NLS
                return null;
            }

            return null;
        }

        synchronized void close() throws KeywordSearchModuleException {
            // We only unload cores for "single-user" cases.
            if (this.caseType == CaseType.MULTI_USER_CASE) {
                return;
            }

            try {
                CoreAdminRequest.unloadCore(this.name, currentSolrServer);
            } catch (SolrServerException ex) {
                throw new KeywordSearchModuleException(
                        NbBundle.getMessage(this.getClass(), "Server.close.exception.msg"), ex);
            } catch (IOException ex) {
                throw new KeywordSearchModuleException(
                        NbBundle.getMessage(this.getClass(), "Server.close.exception.msg2"), ex);
            }
        }

        /**
         * Execute query that gets only number of all Solr files (not chunks)
         * indexed without actually returning the files
         *
         * @return int representing number of indexed files (entire files,
         *         not chunks)
         *
         * @throws SolrServerException
         */
        private int queryNumIndexedFiles() throws SolrServerException, IOException {
            return queryNumIndexedDocuments() - queryNumIndexedChunks();
        }

        /**
         * Execute query that gets only number of all chunks (not logical
         * folders, or all documents) indexed without actually returning the
         * content
         *
         * @return int representing number of indexed chunks
         *
         * @throws SolrServerException
         */
        private int queryNumIndexedChunks() throws SolrServerException, IOException {
            SolrQuery q = new SolrQuery(Server.Schema.ID + ":*" + Server.CHUNK_ID_SEPARATOR + "*");
            q.setRows(0);
            int numChunks = (int) query(q).getResults().getNumFound();
            return numChunks;
        }

        /**
         * Execute query that gets only number of all Solr documents indexed
         * without actually returning the documents. Documents include entire
         * indexed files as well as chunks, which are treated as documents.
         *
         * @return int representing number of indexed documents (entire files
         *         and chunks)
         *
         * @throws SolrServerException
         */
        private int queryNumIndexedDocuments() throws SolrServerException, IOException {
            SolrQuery q = new SolrQuery("*:*");
            q.setRows(0);
            return (int) query(q).getResults().getNumFound();
        }

        /**
         * Return true if the file is indexed (either as a whole as a chunk)
         *
         * @param contentID
         *
         * @return true if it is indexed
         *
         * @throws SolrServerException
         */
        private boolean queryIsIndexed(long contentID) throws SolrServerException, IOException {
            String id = KeywordSearchUtil.escapeLuceneQuery(Long.toString(contentID));
            SolrQuery q = new SolrQuery("*:*");
            q.addFilterQuery(Server.Schema.ID.toString() + ":" + id);
            //q.setFields(Server.Schema.ID.toString());
            q.setRows(0);
            return (int) query(q).getResults().getNumFound() != 0;
        }

        /**
         * Execute query that gets number of indexed file chunks for a file
         *
         * @param contentID file id of the original file broken into chunks
         *                  and indexed
         *
         * @return int representing number of indexed file chunks, 0 if there
         *         is no chunks
         *
         * @throws SolrServerException
         */
        private int queryNumFileChunks(long contentID) throws SolrServerException, IOException {
            String id = KeywordSearchUtil.escapeLuceneQuery(Long.toString(contentID));
            final SolrQuery q
                    = new SolrQuery(Server.Schema.ID + ":" + id + Server.CHUNK_ID_SEPARATOR + "*");
            q.setRows(0);
            return (int) query(q).getResults().getNumFound();
        }
    }

    class ServerAction extends AbstractAction {

        private static final long serialVersionUID = 1L;

        @Override
        public void actionPerformed(ActionEvent e) {
            logger.log(Level.INFO, e.paramString().trim());
        }
    }

    /**
     * Exception thrown if solr port not available
     */
    class SolrServerNoPortException extends SocketException {

        private static final long serialVersionUID = 1L;

        /**
         * the port number that is not available
         */
        private final int port;

        SolrServerNoPortException(int port) {
            super(NbBundle.getMessage(Server.class, "Server.solrServerNoPortException.msg", port,
                    Server.PROPERTIES_CURRENT_SERVER_PORT));
            this.port = port;
        }

        int getPortNumber() {
            return port;
        }
    }
}<|MERGE_RESOLUTION|>--- conflicted
+++ resolved
@@ -46,19 +46,13 @@
 import org.apache.solr.client.solrj.SolrQuery;
 import org.apache.solr.client.solrj.SolrRequest;
 import org.apache.solr.client.solrj.SolrServerException;
-<<<<<<< HEAD
-=======
 import org.apache.solr.client.solrj.impl.HttpSolrClient;
 import org.apache.solr.client.solrj.impl.HttpSolrClient.Builder;
 import org.apache.solr.client.solrj.impl.XMLResponseParser;
->>>>>>> 018a360b
 import org.apache.solr.client.solrj.request.CoreAdminRequest;
+import org.apache.solr.client.solrj.response.CoreAdminResponse;
 import org.apache.solr.client.solrj.response.QueryResponse;
 import org.apache.solr.client.solrj.response.TermsResponse;
-import org.apache.solr.client.solrj.impl.HttpSolrClient;
-import org.apache.solr.client.solrj.impl.HttpSolrClient.Builder;
-import org.apache.solr.client.solrj.impl.XMLResponseParser;
-import org.apache.solr.client.solrj.response.CoreAdminResponse;
 import org.apache.solr.common.SolrDocument;
 import org.apache.solr.common.SolrDocumentList;
 import org.apache.solr.common.SolrException;
@@ -375,13 +369,9 @@
      * Run a Solr command with the given arguments.
      *
      * @param solrArguments Command line arguments to pass to the Solr command.
-<<<<<<< HEAD
+     *
      * @return
-=======
-     *
-     * @return
-     *
->>>>>>> 018a360b
+     *
      * @throws IOException
      */
     private Process runSolrCommand(List<String> solrArguments) throws IOException {
@@ -614,7 +604,7 @@
      * request.
      *
      * @return false if the request failed with a connection error, otherwise
-     * true
+     *         true
      */
     synchronized boolean isRunning() throws KeywordSearchModuleException {
         try {
