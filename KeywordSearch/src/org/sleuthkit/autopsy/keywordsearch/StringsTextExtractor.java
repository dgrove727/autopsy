--- conflicted
+++ resolved
@@ -33,21 +33,8 @@
 import org.sleuthkit.datamodel.TskException;
 
 /**
- * TextExtractor that extracts raw strings from an AbstractFile.
+ * Extracts raw strings from AbstractFile content.
  */
-<<<<<<< HEAD
-class StringsTextExtractor implements TextExtractor {
-
-    private static Ingester ingester;
-    private static final Logger logger = Logger.getLogger(StringsTextExtractor.class.getName());
-    private static final long MAX_STRING_CHUNK_SIZE = 1 * 31 * 1024L;
-    //private static final int BOM_LEN = 3; 
-    private static final int BOM_LEN = 0;  //disabled prepending of BOM
-    private static final Charset INDEX_CHARSET = Server.DEFAULT_INDEXED_TEXT_CHARSET;
-    private static final SCRIPT DEFAULT_SCRIPT = SCRIPT.LATIN_2;
-    private AbstractFile sourceFile;
-    private int numChunks = 0;
-=======
 class StringsTextExtractor extends FileTextExtractor {
 
     /**
@@ -57,7 +44,7 @@
         EXTRACT_UTF16, ///< extract UTF16 text, true/false
         EXTRACT_UTF8, ///< extract UTF8 text, true/false
     };
->>>>>>> 837eb147
+    
     private final List<SCRIPT> extractScripts = new ArrayList<>();
     private Map<String, String> extractOptions = new HashMap<>();
 
