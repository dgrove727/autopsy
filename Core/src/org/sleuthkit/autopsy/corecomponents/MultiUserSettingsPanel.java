--- conflicted
+++ resolved
@@ -6,15 +6,8 @@
 package org.sleuthkit.autopsy.corecomponents;
 
 import java.awt.Color;
-<<<<<<< HEAD
-import java.awt.event.ActionEvent;
-import java.awt.event.ActionListener;
-import javax.swing.InputVerifier;
-import javax.swing.JComponent;
-=======
 import java.util.ArrayList;
 import java.util.Collection;
->>>>>>> 4411f505
 import javax.swing.JTextField;
 import javax.swing.event.DocumentEvent;
 import javax.swing.event.DocumentListener;
@@ -46,22 +39,6 @@
         initComponents();
         controller = theController;
 
-<<<<<<< HEAD
-        TextPrompt tpHostnameOrIp = new TextPrompt("Hostname or IP Address", tbHostnameOrIp);
-        TextPrompt tpPortNumber = new TextPrompt("Port Number", tbPortNumber);
-        TextPrompt tpUsername = new TextPrompt("User Name", tbUsername);
-        TextPrompt tpPassword = new TextPrompt("Password", tbPassword);
-        TextPrompt tpIndexingServerHost = new TextPrompt("Hostname or IP Address", tbIndexingServerHost);
-        TextPrompt tpIndexingServerPort = new TextPrompt("Port Number", tbIndexingServerPort);
-        
-
-        tpHostnameOrIp.setForeground(Color.LIGHT_GRAY);
-        tpPortNumber.setForeground(Color.LIGHT_GRAY);
-        tpUsername.setForeground(Color.LIGHT_GRAY);
-        tpPassword.setForeground(Color.LIGHT_GRAY);
-        tpIndexingServerHost.setForeground(Color.LIGHT_GRAY);
-        tpIndexingServerPort.setForeground(Color.LIGHT_GRAY);
-=======
         /**
          * Add text prompts to all of the text fields.
          */
@@ -90,7 +67,6 @@
 
         enableMultiUserComponents(textBoxes, cbEnableMultiUser.isSelected());
     }
->>>>>>> 4411f505
 
     /**
      * Sets the foreground color and transparency of a collection of text
@@ -100,25 +76,6 @@
      */
     private static void configureTextPrompts(Collection<TextPrompt> textPrompts) {
         float alpha = 0.9f; // Mostly opaque
-<<<<<<< HEAD
-        tpHostnameOrIp.changeAlpha(alpha);
-        tpPortNumber.changeAlpha(alpha);
-        tpUsername.changeAlpha(alpha);
-        tpPassword.changeAlpha(alpha);
-        tpIndexingServerHost.changeAlpha(alpha);
-        tpIndexingServerPort.changeAlpha(alpha);
-
-        enableNetworkProperties(cbEnableMultiUser.isSelected());
-
-        /// Register for notifications when the text boxes get updated
-        textBoxChangedListener = new TextBoxChangedListener();
-        tbHostnameOrIp.getDocument().addDocumentListener(textBoxChangedListener);
-        tbPortNumber.getDocument().addDocumentListener(textBoxChangedListener);
-        tbUsername.getDocument().addDocumentListener(textBoxChangedListener);
-        tbPassword.getDocument().addDocumentListener(textBoxChangedListener);
-        tbIndexingServerHost.getDocument().addDocumentListener(textBoxChangedListener);
-        tbIndexingServerPort.getDocument().addDocumentListener(textBoxChangedListener);
-=======
         for (TextPrompt textPrompt : textPrompts) {
             textPrompt.setForeground(Color.LIGHT_GRAY);
             textPrompt.changeAlpha(alpha);
@@ -135,7 +92,6 @@
         for (JTextField textField : textFields) {
             textField.getDocument().addDocumentListener(listener);
         }
->>>>>>> 4411f505
     }
 
     /**
@@ -156,13 +112,7 @@
         lbDatabaseSettings = new javax.swing.JLabel();
         pnSolrSettings = new javax.swing.JPanel();
         lbSolrSettings = new javax.swing.JLabel();
-<<<<<<< HEAD
-        tbIndexingServerHost = new javax.swing.JTextField();
-        tbIndexingServerPort = new javax.swing.JTextField();
-        lbSolrMsg = new javax.swing.JLabel();
-=======
         lbOops = new javax.swing.JLabel();
->>>>>>> 4411f505
         pnMessagingSettings = new javax.swing.JPanel();
         lbMessagingSettings = new javax.swing.JLabel();
         msgHostTextField = new javax.swing.JTextField();
@@ -365,13 +315,8 @@
                         .addComponent(lbOops, javax.swing.GroupLayout.PREFERRED_SIZE, 314, javax.swing.GroupLayout.PREFERRED_SIZE))
                     .addComponent(pnSolrSettings, javax.swing.GroupLayout.DEFAULT_SIZE, javax.swing.GroupLayout.DEFAULT_SIZE, Short.MAX_VALUE)
                     .addComponent(pnDatabaseSettings, javax.swing.GroupLayout.DEFAULT_SIZE, javax.swing.GroupLayout.DEFAULT_SIZE, Short.MAX_VALUE)
-<<<<<<< HEAD
-                    .addComponent(pnMessagingSettings, javax.swing.GroupLayout.DEFAULT_SIZE, javax.swing.GroupLayout.DEFAULT_SIZE, Short.MAX_VALUE))
-                .addContainerGap(21, Short.MAX_VALUE))
-=======
                     .addComponent(pnMessagingSettings, javax.swing.GroupLayout.PREFERRED_SIZE, javax.swing.GroupLayout.DEFAULT_SIZE, javax.swing.GroupLayout.PREFERRED_SIZE))
                 .addContainerGap())
->>>>>>> 4411f505
         );
         pnOverallPanelLayout.setVerticalGroup(
             pnOverallPanelLayout.createParallelGroup(javax.swing.GroupLayout.Alignment.LEADING)
@@ -382,30 +327,18 @@
                     .addComponent(lbOops))
                 .addPreferredGap(javax.swing.LayoutStyle.ComponentPlacement.RELATED, 6, Short.MAX_VALUE)
                 .addComponent(pnDatabaseSettings, javax.swing.GroupLayout.PREFERRED_SIZE, javax.swing.GroupLayout.DEFAULT_SIZE, javax.swing.GroupLayout.PREFERRED_SIZE)
-<<<<<<< HEAD
-                .addPreferredGap(javax.swing.LayoutStyle.ComponentPlacement.UNRELATED)
-                .addComponent(pnSolrSettings, javax.swing.GroupLayout.PREFERRED_SIZE, 106, javax.swing.GroupLayout.PREFERRED_SIZE)
-                .addPreferredGap(javax.swing.LayoutStyle.ComponentPlacement.UNRELATED)
+                .addPreferredGap(javax.swing.LayoutStyle.ComponentPlacement.RELATED)
+                .addComponent(pnSolrSettings, javax.swing.GroupLayout.PREFERRED_SIZE, javax.swing.GroupLayout.DEFAULT_SIZE, javax.swing.GroupLayout.PREFERRED_SIZE)
+                .addPreferredGap(javax.swing.LayoutStyle.ComponentPlacement.RELATED)
                 .addComponent(pnMessagingSettings, javax.swing.GroupLayout.PREFERRED_SIZE, javax.swing.GroupLayout.DEFAULT_SIZE, javax.swing.GroupLayout.PREFERRED_SIZE)
-                .addContainerGap(137, Short.MAX_VALUE))
-=======
-                .addPreferredGap(javax.swing.LayoutStyle.ComponentPlacement.RELATED)
-                .addComponent(pnSolrSettings, javax.swing.GroupLayout.PREFERRED_SIZE, javax.swing.GroupLayout.DEFAULT_SIZE, javax.swing.GroupLayout.PREFERRED_SIZE)
-                .addPreferredGap(javax.swing.LayoutStyle.ComponentPlacement.RELATED)
-                .addComponent(pnMessagingSettings, javax.swing.GroupLayout.PREFERRED_SIZE, javax.swing.GroupLayout.DEFAULT_SIZE, javax.swing.GroupLayout.PREFERRED_SIZE)
-                .addContainerGap())
->>>>>>> 4411f505
+                .addContainerGap())
         );
 
         javax.swing.GroupLayout layout = new javax.swing.GroupLayout(this);
         this.setLayout(layout);
         layout.setHorizontalGroup(
             layout.createParallelGroup(javax.swing.GroupLayout.Alignment.LEADING)
-<<<<<<< HEAD
-            .addComponent(pnOverallPanel, javax.swing.GroupLayout.DEFAULT_SIZE, javax.swing.GroupLayout.DEFAULT_SIZE, Short.MAX_VALUE)
-=======
             .addComponent(pnOverallPanel, javax.swing.GroupLayout.PREFERRED_SIZE, 511, Short.MAX_VALUE)
->>>>>>> 4411f505
         );
         layout.setVerticalGroup(
             layout.createParallelGroup(javax.swing.GroupLayout.Alignment.LEADING)
@@ -418,19 +351,6 @@
      *
      * @param enabled true means enable, false means disable
      */
-<<<<<<< HEAD
-    private void enableNetworkProperties(boolean enabled) {
-        tbHostnameOrIp.setEnabled(enabled);
-        tbPortNumber.setEnabled(enabled);
-        tbUsername.setEnabled(enabled);
-        tbPassword.setEnabled(enabled);
-        tbIndexingServerHost.setEnabled(enabled);
-        tbIndexingServerPort.setEnabled(enabled);
-    }
-
-    private void cbEnableMultiUserItemStateChanged(java.awt.event.ItemEvent evt) {//GEN-FIRST:event_cbEnableMultiUserItemStateChanged
-        enableNetworkProperties(cbEnableMultiUser.isSelected());
-=======
     private static void enableMultiUserComponents(Collection<JTextField> textFields, boolean enabled) {
         for (JTextField textField : textFields) {
             textField.setEnabled(enabled);
@@ -442,7 +362,6 @@
             lbOops.setText("");
         }
         enableMultiUserComponents(textBoxes, cbEnableMultiUser.isSelected());
->>>>>>> 4411f505
         controller.changed();
     }//GEN-LAST:event_cbEnableMultiUserItemStateChanged
 
@@ -479,13 +398,6 @@
         }
     }
 
-<<<<<<< HEAD
-        tbIndexingServerHost.setText(UserPreferences.getIndexingServerHost());
-        int indexingServerPort = UserPreferences.getIndexingServerPort();
-        if (isPortValid(indexingServerPort)) {
-            tbIndexingServerPort.setText(Integer.toString(indexingServerPort));
-        }
-=======
     /**
      * Tests whether or not values have been entered in all of the message
      * service settings text fields.
@@ -497,7 +409,6 @@
                 && !msgPortTextField.getText().isEmpty()
                 && !msgUserNameTextField.getText().isEmpty()
                 && msgPasswordField.getPassword().length != 0;
->>>>>>> 4411f505
     }
 
     void store() {
@@ -516,10 +427,6 @@
                 dbType);
 
         UserPreferences.setDatabaseConnectionInfo(info);
-<<<<<<< HEAD
-        UserPreferences.setIndexingServerHost(tbIndexingServerHost.getText());
-        UserPreferences.setIndexingServerPort(Integer.parseInt(tbIndexingServerPort.getText()));
-=======
 
         MessageServiceConnectionInfo msgServiceInfo = new MessageServiceConnectionInfo(
                 msgUserNameTextField.getText(),
@@ -527,7 +434,6 @@
                 msgHostTextField.getText(),
                 msgPortTextField.getText());
         UserPreferences.setMessageServiceConnectionInfo(msgServiceInfo);
->>>>>>> 4411f505
     }
 
     /**
@@ -536,86 +442,6 @@
      * @return true if it's okay, false otherwise.
      */
     boolean valid() {
-<<<<<<< HEAD
-        return validateDatabaseSettings() && validateSolrSettings();        
-    }
-    
-    private boolean validateDatabaseSettings() {
-        boolean result = false;
-        String text = "";
-        if (cbEnableMultiUser.isSelected()) {
-            try {
-                if (tbHostnameOrIp.getText().isEmpty()
-                        || tbPortNumber.getText().isEmpty()
-                        || tbUsername.getText().isEmpty()
-                        || tbPassword.getPassword().length == 0) {
-                    // We don't even have everything filled out
-                    text = NbBundle.getMessage(MultiUserSettingsPanel.class, "MultiUserSettingsPanel.missingDatabaseSettingsError");
-                } else {
-                    int value = Integer.parseInt(tbPortNumber.getText());
-                    if (!isPortValid(value)) {
-                        text = NbBundle.getMessage(MultiUserSettingsPanel.class, "MultiUserSettingsPanel.missingSolrSettingsError");
-                    } else {
-                        result = true;
-                    }
-                }                
-            } catch (Exception ex) {
-                text = NbBundle.getMessage(MultiUserSettingsPanel.class, "MultiUserSettingsPanel.invalidDatabaseSettings");
-            }
-        }
-        else{
-            result = true;
-        }
-        
-        lbOops.setText(text);
-        return result;
-    }
-    
-    private boolean validateSolrSettings() {
-        if (cbEnableMultiUser.isSelected()) {
-            // If both Solr server settings are empty that's ok but if
-            // either one is set you must set the other one.
-            if (tbIndexingServerHost.getText().isEmpty() &&
-                    tbIndexingServerPort.getText().isEmpty()) {
-                return true;
-            }
-            
-            if (tbIndexingServerHost.getText().isEmpty() ||
-                    tbIndexingServerPort.getText().isEmpty()) {
-                lbSolrMsg.setText(NbBundle.getMessage(MultiUserSettingsPanel.class, "MultiUserSettingsPanel.missingSolrSettingsError"));
-                return false;
-            }
-            
-            try {
-                int port = Integer.parseInt(tbIndexingServerPort.getText());
-                if (!isPortValid(port)) {
-                    lbSolrMsg.setText(NbBundle.getMessage(MultiUserSettingsPanel.class, "MultiUserSettingsPanel.invalidPortNumber")); 
-                }
-            }
-            catch (NumberFormatException ex) {
-                lbSolrMsg.setText(NbBundle.getMessage(MultiUserSettingsPanel.class, "MultiUserSettingsPanel.invalidPortNumber"));
-                return false;
-            }            
-        }    
-
-        lbSolrMsg.setText(NbBundle.getMessage(MultiUserSettingsPanel.class, "MultiUserSettingsPanel.lbSolrMsg.text"));
-        return true;
-    }
-    
-    /**
-     * Checks the given port number against the range of valid values.
-     * @param port
-     * @return 
-     */
-    private boolean isPortValid(int port) {
-        if (port < 1 || port > 65535) {
-            return false;
-        }
-        
-        return true;
-    }
-    
-=======
         lbOops.setText("");
         if (cbEnableMultiUser.isSelected()) {
             return settingsAreComplete() && databaseSettingsAreValid() && messageServiceSettingsAreValid();
@@ -690,7 +516,6 @@
         return true;
     }
 
->>>>>>> 4411f505
     // Variables declaration - do not modify//GEN-BEGIN:variables
     private javax.swing.JCheckBox cbEnableMultiUser;
     private javax.swing.JLabel lbDatabaseSettings;
