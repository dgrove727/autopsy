--- conflicted
+++ resolved
@@ -164,7 +164,7 @@
                     .addComponent(selectedPathsScrollPane, javax.swing.GroupLayout.PREFERRED_SIZE, javax.swing.GroupLayout.DEFAULT_SIZE, javax.swing.GroupLayout.PREFERRED_SIZE))
                 .addPreferredGap(javax.swing.LayoutStyle.ComponentPlacement.RELATED)
                 .addGroup(jPanel1Layout.createParallelGroup(javax.swing.GroupLayout.Alignment.BASELINE)
-                    .addComponent(changeNameButton, javax.swing.GroupLayout.PREFERRED_SIZE, 20, javax.swing.GroupLayout.PREFERRED_SIZE)
+                    .addComponent(changeNameButton)
                     .addComponent(displayNameLabel))
                 .addGap(13, 13, 13)
                 .addComponent(errorLabel)
@@ -175,52 +175,11 @@
         this.setLayout(layout);
         layout.setHorizontalGroup(
             layout.createParallelGroup(javax.swing.GroupLayout.Alignment.LEADING)
-<<<<<<< HEAD
             .addComponent(jPanel1, javax.swing.GroupLayout.PREFERRED_SIZE, javax.swing.GroupLayout.DEFAULT_SIZE, javax.swing.GroupLayout.PREFERRED_SIZE)
         );
         layout.setVerticalGroup(
             layout.createParallelGroup(javax.swing.GroupLayout.Alignment.LEADING)
             .addComponent(jPanel1, javax.swing.GroupLayout.PREFERRED_SIZE, javax.swing.GroupLayout.DEFAULT_SIZE, javax.swing.GroupLayout.PREFERRED_SIZE)
-=======
-            .addGroup(javax.swing.GroupLayout.Alignment.TRAILING, layout.createSequentialGroup()
-                .addGroup(layout.createParallelGroup(javax.swing.GroupLayout.Alignment.LEADING)
-                    .addGroup(layout.createSequentialGroup()
-                        .addComponent(infoLabel)
-                        .addGap(0, 0, Short.MAX_VALUE))
-                    .addComponent(jScrollPane2, javax.swing.GroupLayout.DEFAULT_SIZE, 377, Short.MAX_VALUE))
-                .addPreferredGap(javax.swing.LayoutStyle.ComponentPlacement.RELATED)
-                .addGroup(layout.createParallelGroup(javax.swing.GroupLayout.Alignment.LEADING, false)
-                    .addComponent(selectButton, javax.swing.GroupLayout.DEFAULT_SIZE, javax.swing.GroupLayout.DEFAULT_SIZE, Short.MAX_VALUE)
-                    .addComponent(clearButton, javax.swing.GroupLayout.DEFAULT_SIZE, javax.swing.GroupLayout.DEFAULT_SIZE, Short.MAX_VALUE))
-                .addGap(2, 2, 2))
-            .addGroup(layout.createSequentialGroup()
-                .addGroup(layout.createParallelGroup(javax.swing.GroupLayout.Alignment.LEADING)
-                    .addComponent(errorLabel)
-                    .addGroup(layout.createSequentialGroup()
-                        .addComponent(displayNameLabel)
-                        .addPreferredGap(javax.swing.LayoutStyle.ComponentPlacement.UNRELATED)
-                        .addComponent(jButton1)))
-                .addContainerGap(javax.swing.GroupLayout.DEFAULT_SIZE, Short.MAX_VALUE))
-        );
-        layout.setVerticalGroup(
-            layout.createParallelGroup(javax.swing.GroupLayout.Alignment.LEADING)
-            .addGroup(layout.createSequentialGroup()
-                .addComponent(infoLabel)
-                .addPreferredGap(javax.swing.LayoutStyle.ComponentPlacement.RELATED)
-                .addGroup(layout.createParallelGroup(javax.swing.GroupLayout.Alignment.TRAILING)
-                    .addGroup(layout.createSequentialGroup()
-                        .addComponent(selectButton)
-                        .addGap(36, 36, 36)
-                        .addComponent(clearButton))
-                    .addComponent(jScrollPane2, javax.swing.GroupLayout.PREFERRED_SIZE, 82, javax.swing.GroupLayout.PREFERRED_SIZE))
-                .addGap(18, 18, 18)
-                .addGroup(layout.createParallelGroup(javax.swing.GroupLayout.Alignment.BASELINE)
-                    .addComponent(jButton1)
-                    .addComponent(displayNameLabel))
-                .addGap(13, 13, 13)
-                .addComponent(errorLabel)
-                .addGap(7, 7, 7))
->>>>>>> a84984c5
         );
     }// </editor-fold>//GEN-END:initComponents
 
@@ -284,7 +243,7 @@
     }
     /**
      * Get the path(s) which have been selected on this panel
-     * 
+     *
      * @return a List of Strings representing the path(s) for the selected files or directories
      */
     List<String> getContentPaths() {
@@ -332,7 +291,7 @@
 
     /**
      * Get the name given to this collection of local files and directories
-     * 
+     *
      * @return a String which is the name for the file set.
      */
     String getFileSetName() {
