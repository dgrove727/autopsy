/*
 * Autopsy Forensic Browser
 *
 * Copyright 2011-2015 Basis Technology Corp.
 * Contact: carrier <at> sleuthkit <dot> org
 *
 * Licensed under the Apache License, Version 2.0 (the "License");
 * you may not use this file except in compliance with the License.
 * You may obtain a copy of the License at
 *
 *     http://www.apache.org/licenses/LICENSE-2.0
 *
 * Unless required by applicable law or agreed to in writing, software
 * distributed under the License is distributed on an "AS IS" BASIS,
 * WITHOUT WARRANTIES OR CONDITIONS OF ANY KIND, either express or implied.
 * See the License for the specific language governing permissions and
 * limitations under the License.
 */
package org.sleuthkit.autopsy.casemodule;

import java.awt.Frame;
import java.beans.PropertyChangeListener;
import java.beans.PropertyChangeSupport;
import java.io.BufferedInputStream;
import java.io.File;
import java.io.FileInputStream;
import java.io.IOException;
import java.net.UnknownHostException;
import java.nio.file.Path;
import java.nio.file.Paths;
import java.text.DateFormat;
import java.text.SimpleDateFormat;
import java.util.Date;
import java.util.GregorianCalendar;
import java.util.HashMap;
import java.util.HashSet;
import java.util.List;
import java.util.Map;
import java.util.Set;
import java.util.TimeZone;
import java.util.UUID;
import java.util.logging.Level;
import java.util.stream.Collectors;
import java.util.stream.Stream;
import javax.swing.JOptionPane;
import javax.swing.SwingUtilities;
import org.openide.util.Lookup;
import org.openide.util.NbBundle;
import org.openide.util.actions.CallableSystemAction;
import org.openide.util.actions.SystemAction;
import org.openide.windows.WindowManager;
import org.sleuthkit.autopsy.casemodule.events.AddingDataSourceEvent;
import org.sleuthkit.autopsy.casemodule.events.DataSourceAddedEvent;
import org.sleuthkit.autopsy.casemodule.events.ReportAddedEvent;
import org.sleuthkit.autopsy.casemodule.services.Services;
import org.sleuthkit.autopsy.core.UserPreferences;
import org.sleuthkit.autopsy.corecomponentinterfaces.CoreComponentControl;
import org.sleuthkit.autopsy.coreutils.FileUtil;
import org.sleuthkit.autopsy.coreutils.Logger;
import org.sleuthkit.autopsy.coreutils.MessageNotifyUtil;
import org.sleuthkit.autopsy.coreutils.PlatformUtil;
import org.sleuthkit.autopsy.coreutils.Version;
import org.sleuthkit.autopsy.events.AutopsyEvent;
import org.sleuthkit.autopsy.events.AutopsyEventException;
import org.sleuthkit.autopsy.events.AutopsyEventPublisher;
import org.sleuthkit.autopsy.ingest.IngestManager;
import org.sleuthkit.datamodel.*;
import org.sleuthkit.datamodel.SleuthkitJNI.CaseDbHandle.AddImageProcess;

/**
 * Stores all information for a given case. Only a single case can currently be
 * open at a time. Use getCurrentCase() to retrieve the object for the current
 * case.
 */
public class Case {

    private static final String autopsyVer = Version.getVersion(); // current version of autopsy. Change it when the version is changed
    private static final String EVENT_CHANNEL_NAME = "%s-Case-Events";
    private static String appName = null;
    private static IntervalErrorReportData tskErrorReporter = null;

    /**
     * Name for the property that determines whether to show the dialog at
     * startup
     */
    public static final String propStartup = "LBL_StartupDialog"; //NON-NLS

    /**
     * The event publisher is static so that subscribers only have to subscribe
     * once to receive events for all cases.
     */
    private static final AutopsyEventPublisher eventPublisher = new AutopsyEventPublisher();

    /**
     * Events that the case module will fire. Event listeners can get the event
     * name by using String returned by toString() method on a specific event.
     */
    public enum Events {

        /**
         * Property name that indicates the name of the current case has
         * changed. The old value is the old case name, the new value is the new
         * case name.
         */
        NAME,
        /**
         * Property name that indicates the number of the current case has
         * changed. Fired with the case number is changed. The value is an int:
         * the number of the case. -1 is used for no case number set.
         */
        NUMBER,
        /**
         * Property name that indicates the examiner of the current case has
         * changed. Fired with the case examiner is changed. The value is a
         * String: the name of the examiner. The empty string ("") is used for
         * no examiner set.
         */
        EXAMINER,
        /**
         * Property name used for a property change event that indicates a new
         * data source (image, local/logical file or local disk) is being added
         * to the current case. The new value field of the property change event
         * is the path of the data source.
         */
        ADDING_DATA_SOURCE,
        /**
         * Property name that indicates a new data source (image, disk or local
         * file) has been added to the current case. The old and new values of
         * the PropertyChangeEvent are null - cast the PropertyChangeEvent to
         * org.sleuthkit.autopsy.casemodule.events.AddingDataSourceEvent to
         * access event data.
         */
        DATA_SOURCE_ADDED,
        /**
         * Property name that indicates a data source has been removed from the
         * current case. The "old value" is the (int) content ID of the data
         * source that was removed, the new value is the instance of the data
         * source. RJCTODO: Improve this doc
         */
        DATA_SOURCE_DELETED,
        /**
         * Property name that indicates the currently open case has changed.
         * When a case is opened, the "new value" will be an instance of the
         * opened Case object and the "old value" will be null. When a case is
         * closed, the "new value" will be null and the "old value" will be the
         * instance of the Case object being closed.
         */
        CURRENT_CASE,
        /**
         * Name for property change events fired when a report is added to the
         * case. The old value supplied by the event object is null and the new
         * value is a reference to a Report object representing the new report.
         */
        REPORT_ADDED;
    };

    /**
     * This enum describes the type of case, either single-user (standalone) or
     * multi-user (using PostgreSql)
     */
    public enum CaseType {

        SINGLE_USER_CASE("Single-user case"),
        MULTI_USER_CASE("Multi-user case");

        private final String caseType;

        private CaseType(String s) {
            caseType = s;
        }

        public boolean equalsName(String otherType) {
            return (otherType == null) ? false : caseType.equals(otherType);
        }

        public static CaseType fromString(String typeName) {
            if (typeName != null) {
                for (CaseType c : CaseType.values()) {
                    if (typeName.equalsIgnoreCase(c.caseType)) {
                        return c;
                    }
                }
            }
            return null;
        }

        @Override
        public String toString() {
            return caseType;
        }
    };

    private String name;
    private String number;
    private String examiner;
    private String configFilePath;
    private final XMLCaseManagement xmlcm;
    private final SleuthkitCase db;
    // Track the current case (only set with changeCase() method)
    private static Case currentCase = null;
    private final CaseType caseType;
    private final Services services;
    private static final Logger logger = Logger.getLogger(Case.class.getName());
    static final String CASE_EXTENSION = "aut"; //NON-NLS
    static final String CASE_DOT_EXTENSION = "." + CASE_EXTENSION;
    private static String HostName;
    private final static String CACHE_FOLDER = "Cache"; //NON-NLS
    private final static String EXPORT_FOLDER = "Export"; //NON-NLS
    private final static String LOG_FOLDER = "Log"; //NON-NLS
    private final static String MODULE_FOLDER = "ModuleOutput"; //NON-NLS
    private final static String REPORTS_FOLDER = "Reports"; //NON-NLS
    private final static String TEMP_FOLDER = "Temp"; //NON-NLS

    // we cache if the case has data in it yet since a few places ask for it and we dont' need to keep going to DB
    private boolean hasData = false;

    private CollaborationMonitor collaborationMonitor;
    
    /**
     * Constructor for the Case class
     */
    private Case(String name, String number, String examiner, String configFilePath, XMLCaseManagement xmlcm, SleuthkitCase db, CaseType type) {
        this.name = name;
        this.number = number;
        this.examiner = examiner;
        this.configFilePath = configFilePath;
        this.xmlcm = xmlcm;
        this.caseType = type;
        this.db = db;
        this.services = new Services(db);
    }

    /**
     * Gets the currently opened case, if there is one.
     *
     * @return the current open case
     *
     * @throws IllegalStateException if there is no case open.
     */
    public static Case getCurrentCase() {
        if (currentCase != null) {
            return currentCase;
        } else {
            throw new IllegalStateException(NbBundle.getMessage(Case.class, "Case.getCurCase.exception.noneOpen"));
        }
    }

    /**
     * Check if case is currently open
     *
     * @return true if case is open
     */
    public static boolean isCaseOpen() {
        return currentCase != null;
    }

    /**
     * Updates the current case to the given case and fires off the appropriate
     * property-change
     *
     * @param newCase the new current case or null if case is being closed
     *
     */
    private static void changeCase(Case newCase) {
        // force static initialization of error reporter
        tskErrorReporter = IntervalErrorReportData.getInstance();
        // close the existing case
        Case oldCase = Case.currentCase;
        Case.currentCase = null;
        if (oldCase != null) {
            doCaseChange(null); //closes windows, etc            
            eventPublisher.publishLocally(new AutopsyEvent(Events.CURRENT_CASE.toString(), oldCase, null));
            if (CaseType.MULTI_USER_CASE == oldCase.getCaseType()) {
                if (null != oldCase.collaborationMonitor) {
                    oldCase.collaborationMonitor.stop();
                }
                eventPublisher.closeRemoteEventChannel();
            }
        }

        if (newCase != null) {
            currentCase = newCase;
            Logger.setLogDirectory(currentCase.getLogDirectoryPath());
            doCaseChange(currentCase);
            updateMainWindowTitle(currentCase.name);
            RecentCases.getInstance().addRecentCase(currentCase.name, currentCase.configFilePath); // update the recent cases
            if (CaseType.MULTI_USER_CASE == newCase.getCaseType()) {
                try {
                    /**
                     * Use the text index name as the remote event channel name
                     * prefix since it is unique, the same as the case database
                     * name for a multiuser case, and is readily available
                     * through the Case.getTextIndexName() API.
                     */
                    eventPublisher.openRemoteEventChannel(String.format(EVENT_CHANNEL_NAME, newCase.getTextIndexName()));
                    currentCase.collaborationMonitor = new CollaborationMonitor();
                } catch (AutopsyEventException | CollaborationMonitor.CollaborationMonitorException ex) {
                    logger.log(Level.SEVERE, "Failed to setup for collaboration", ex);
                    MessageNotifyUtil.Notify.error(NbBundle.getMessage(Case.class, "Case.CollaborationSetup.FailNotify.Title"), NbBundle.getMessage(Case.class, "Case.CollaborationSetup.FailNotify.ErrMsg"));
                }
            }
            eventPublisher.publishLocally(new AutopsyEvent(Events.CURRENT_CASE.toString(), null, currentCase));
                      
        } else {
            Logger.setLogDirectory(PlatformUtil.getLogDirectory());
        }
    }

    AddImageProcess makeAddImageProcess(String timezone, boolean processUnallocSpace, boolean noFatOrphans) {
        return this.db.makeAddImageProcess(timezone, processUnallocSpace, noFatOrphans);
    }

    /**
     * Creates a new case (create the XML config file and database). Overload
     * for API consistency, defaults to a single-user case.
     *
     * @param caseDir The directory to store case data in. Will be created if it
     * doesn't already exist. If it exists, it should have all of the needed sub
     * dirs that createCaseDirectory() will create.
     * @param caseName the name of case
     * @param caseNumber the case number
     * @param examiner the examiner for this case
     * @throws org.sleuthkit.autopsy.casemodule.CaseActionException
     */
    public static void create(String caseDir, String caseName, String caseNumber, String examiner) throws CaseActionException {
        create(caseDir, caseName, caseNumber, examiner, CaseType.SINGLE_USER_CASE);
    }

    /**
     * Creates a new case (create the XML config file and database)
     *
     * @param caseDir The directory to store case data in. Will be created if it
     * doesn't already exist. If it exists, it should have all of the needed sub
     * dirs that createCaseDirectory() will create.
     * @param caseName the name of case
     * @param caseNumber the case number
     * @param examiner the examiner for this case
     * @param caseType the type of case, single-user or multi-user
     */
    public static void create(String caseDir, String caseName, String caseNumber, String examiner, CaseType caseType) throws CaseActionException {
        logger.log(Level.INFO, "Creating new case.\ncaseDir: {0}\ncaseName: {1}", new Object[]{caseDir, caseName}); //NON-NLS

        // create case directory if it doesn't already exist.
        if (new File(caseDir).exists() == false) {
            Case.createCaseDirectory(caseDir, caseType);
        }

        String configFilePath = caseDir + File.separator + caseName + CASE_DOT_EXTENSION;

        XMLCaseManagement xmlcm = new XMLCaseManagement();

        SimpleDateFormat dateFormat = new SimpleDateFormat("yyyyMMdd_HHmmss");
        Date date = new Date();
        String indexName = caseName + "_" + dateFormat.format(date);

        String dbName = null;

        // figure out the database name and index name for text extraction
        if (caseType == CaseType.SINGLE_USER_CASE) {
            dbName = caseDir + File.separator + "autopsy.db"; //NON-NLS
        } else if (caseType == CaseType.MULTI_USER_CASE) {
            dbName = caseName + "_" + dateFormat.format(date);
        }

        xmlcm.create(caseDir, caseName, examiner, caseNumber, caseType, dbName, indexName); // create a new XML config file
        xmlcm.writeFile();

        SleuthkitCase db = null;
        try {
            if (caseType == CaseType.SINGLE_USER_CASE) {
                db = SleuthkitCase.newCase(dbName);
            } else if (caseType == CaseType.MULTI_USER_CASE) {
                db = SleuthkitCase.newCase(dbName, UserPreferences.getDatabaseConnectionInfo(), caseDir);
            }
        } catch (TskCoreException ex) {
            logger.log(Level.SEVERE, "Error creating a case: " + caseName + " in dir " + caseDir, ex); //NON-NLS
            throw new CaseActionException(
                    NbBundle.getMessage(Case.class, "Case.create.exception.msg", caseName, caseDir), ex);
        }

        /**
         * Two-stage initialization to avoid leaking reference to "this" in
         * constructor.
         */
        Case newCase = new Case(caseName, caseNumber, examiner, configFilePath, xmlcm, db, caseType);
        changeCase(newCase);
    }

    /**
     * Opens the existing case (open the XML config file)
     *
     * @param configFilePath the path of the configuration file that's opened
     *
     * @throws CaseActionException
     */
    public static void open(String configFilePath) throws CaseActionException {
        logger.log(Level.INFO, "Opening case.\nconfigFilePath: {0}", configFilePath); //NON-NLS
        try {
            XMLCaseManagement xmlcm = new XMLCaseManagement();

            xmlcm.open(configFilePath); // open and load the config file to the document handler in the XML class
            xmlcm.writeFile(); // write any changes to the config file

            String caseName = xmlcm.getCaseName();
            String caseNumber = xmlcm.getCaseNumber();
            String examiner = xmlcm.getCaseExaminer();
            CaseType caseType = xmlcm.getCaseType();
            String caseDir = xmlcm.getCaseDirectory();
            SleuthkitCase db;

            if (caseType == CaseType.SINGLE_USER_CASE) {
                // if the caseType is "", case / config file can't be opened
                if (caseName.equals("")) {
                    throw new CaseActionException(NbBundle.getMessage(Case.class, "Case.open.exception.blankCase.msg"));
                }

                String dbPath = caseDir + File.separator + "autopsy.db"; //NON-NLS
                db = SleuthkitCase.openCase(dbPath);
                if (null != db.getBackupDatabasePath()) {
                    JOptionPane.showMessageDialog(null,
                            NbBundle.getMessage(Case.class, "Case.open.msgDlg.updated.msg",
                                    db.getBackupDatabasePath()),
                            NbBundle.getMessage(Case.class, "Case.open.msgDlg.updated.title"),
                            JOptionPane.INFORMATION_MESSAGE);
                }
            } else {
                db = SleuthkitCase.openCase(xmlcm.getDatabaseName(), UserPreferences.getDatabaseConnectionInfo(), caseDir);
                if (null != db.getBackupDatabasePath()) {
                    JOptionPane.showMessageDialog(null,
                            NbBundle.getMessage(Case.class, "Case.open.msgDlg.updated.msg",
                                    db.getBackupDatabasePath()),
                            NbBundle.getMessage(Case.class, "Case.open.msgDlg.updated.title"),
                            JOptionPane.INFORMATION_MESSAGE);
                }
            }

            checkImagesExist(db);

            /**
             * Two-stage initialization to avoid leaking reference to "this" in
             * constructor.
             */
            Case openedCase = new Case(caseName, caseNumber, examiner, configFilePath, xmlcm, db, caseType);
            changeCase(openedCase);

        } catch (Exception ex) {
            logger.log(Level.SEVERE, "Error opening the case: ", ex); //NON-NLS
            // close the previous case if there's any
            CaseCloseAction closeCase = SystemAction.get(CaseCloseAction.class);
            closeCase.actionPerformed(null);
            if (!configFilePath.endsWith(CASE_DOT_EXTENSION)) {
                throw new CaseActionException(
                        NbBundle.getMessage(Case.class, "Case.open.exception.checkFile.msg", CASE_DOT_EXTENSION), ex);
            } else {
                throw new CaseActionException(NbBundle.getMessage(Case.class, "Case.open.exception.gen.msg") + ". " + ex.getMessage(), ex);
            }
        }
    }

    static Map<Long, String> getImagePaths(SleuthkitCase db) { //TODO: clean this up
        Map<Long, String> imgPaths = new HashMap<>();
        try {
            Map<Long, List<String>> imgPathsList = db.getImagePaths();
            for (Map.Entry<Long, List<String>> entry : imgPathsList.entrySet()) {
                if (entry.getValue().size() > 0) {
                    imgPaths.put(entry.getKey(), entry.getValue().get(0));
                }
            }
        } catch (TskException ex) {
            logger.log(Level.WARNING, "Error getting image paths", ex); //NON-NLS
        }
        return imgPaths;
    }

    /**
     * Ensure that all image paths point to valid image files
     */
    private static void checkImagesExist(SleuthkitCase db) {
        Map<Long, String> imgPaths = getImagePaths(db);
        for (Map.Entry<Long, String> entry : imgPaths.entrySet()) {
            long obj_id = entry.getKey();
            String path = entry.getValue();
            boolean fileExists = (pathExists(path)
                    || driveExists(path));
            if (!fileExists) {
                int ret = JOptionPane.showConfirmDialog(null,
                        NbBundle.getMessage(Case.class,
                                "Case.checkImgExist.confDlg.doesntExist.msg",
                                appName, path),
                        NbBundle.getMessage(Case.class,
                                "Case.checkImgExist.confDlg.doesntExist.title"),
                        JOptionPane.YES_NO_OPTION);
                if (ret == JOptionPane.YES_OPTION) {

                    MissingImageDialog.makeDialog(obj_id, db);

                } else {
                    logger.log(Level.WARNING, "Selected image files don't match old files!"); //NON-NLS
                }

            }
        }
    }

    /**
     * Adds the image to the current case after it has been added to the DB
     * Sends out event and reopens windows if needed.
     *
     * @param imgPaths the paths of the image that being added
     * @param imgId the ID of the image that being added
     * @param timeZone the timeZone of the image where it's added
     * @deprecated Use notifyNewDataSource() instead.
     */
    @Deprecated
    public Image addImage(String imgPath, long imgId, String timeZone) throws CaseActionException {
        try {
            Image newDataSource = db.getImageById(imgId);
            notifyNewDataSource(newDataSource, UUID.randomUUID());
            return newDataSource;
        } catch (Exception ex) {
            throw new CaseActionException(NbBundle.getMessage(this.getClass(), "Case.addImg.exception.msg"), ex);
        }
    }

    /**
     * Finishes adding new local data source to the case Sends out event and
     * reopens windows if needed.
     *
     * @param newDataSource new data source added
     * @deprecated Use notifyNewDataSource() instead.
     */
    @Deprecated
    void addLocalDataSource(Content newDataSource) {
        notifyNewDataSource(newDataSource, UUID.randomUUID());
    }

    /**
     * Notifies case event subscribers (property change listeners) that a data
     * source is being added to the case database.
     *
     * @param dataSourceId A unique identifier for the data source. This UUID
     * should be used to call notifyNewDataSource() after the data source is
     * added.
     */
    public void notifyAddingNewDataSource(UUID dataSourceId) {
        eventPublisher.publish(new AddingDataSourceEvent(dataSourceId));
    }

    /**
     * Notifies case event subscribers (property change listeners) that a data
     * source is being added to the case database.
     *
     * @param newDataSource New data source added.
     * @param dataSourceId A unique identifier for the data source. Should be
     * the same UUID used to call notifyAddingNewDataSource() when the process
     * of adding the data source began.
     */
<<<<<<< HEAD
    public void notifyNewDataSource(Content newDataSource, UUID dataSourceId) {
        eventPublisher.publish(new DataSourceAddedEvent(newDataSource, dataSourceId));
        if (IngestManager.getInstance().isRunningInteractively()) {
            CoreComponentControl.openCoreWindows();
        }
=======
    public void notifyNewDataSource(Content newDataSource) {
        eventPublisher.publish(new DataSourceAddedEvent(newDataSource));
>>>>>>> 6affa596
    }

    /**
     * @return The Services object for this case.
     */
    public Services getServices() {
        return services;
    }

    /**
     * Get the underlying SleuthkitCase instance from the Sleuth Kit bindings
     * library.
     *
     * @return
     */
    public SleuthkitCase getSleuthkitCase() {
        return this.db;
    }

    /**
     * Closes this case. This methods close the xml and clear all the fields.
     */
    public void closeCase() throws CaseActionException {
        changeCase(null);
        try {
            services.close();
            this.xmlcm.close(); // close the xmlcm
            this.db.close();
        } catch (Exception e) {
            throw new CaseActionException(NbBundle.getMessage(this.getClass(), "Case.closeCase.exception.msg"), e);
        }
    }

    /**
     * Delete this case. This methods delete all folders and files of this case.
     *
     * @param caseDir case dir to delete
     *
     * @throws CaseActionException exception throw if case could not be deleted
     */
    void deleteCase(File caseDir) throws CaseActionException {
        logger.log(Level.INFO, "Deleting case.\ncaseDir: {0}", caseDir); //NON-NLS

        try {

            xmlcm.close(); // close the xmlcm
            boolean result = deleteCaseDirectory(caseDir); // delete the directory

            RecentCases.getInstance().removeRecentCase(this.name, this.configFilePath); // remove it from the recent case
            Case.changeCase(null);
            if (result == false) {
                throw new CaseActionException(
                        NbBundle.getMessage(this.getClass(), "Case.deleteCase.exception.msg", caseDir));
            }
        } catch (Exception ex) {
            logger.log(Level.SEVERE, "Error deleting the current case dir: " + caseDir, ex); //NON-NLS
            throw new CaseActionException(
                    NbBundle.getMessage(this.getClass(), "Case.deleteCase.exception.msg2", caseDir), ex);
        }
    }

    /**
     * Updates the case name.
     *
     * @param oldCaseName the old case name that wants to be updated
     * @param oldPath the old path that wants to be updated
     * @param newCaseName the new case name
     * @param newPath the new path
     */
    void updateCaseName(String oldCaseName, String oldPath, String newCaseName, String newPath) throws CaseActionException {
        try {
            xmlcm.setCaseName(newCaseName); // set the case
            name = newCaseName; // change the local value
            RecentCases.getInstance().updateRecentCase(oldCaseName, oldPath, newCaseName, newPath); // update the recent case 
            eventPublisher.publish(new AutopsyEvent(Events.NAME.toString(), oldCaseName, newCaseName));
            updateMainWindowTitle(newCaseName);
        } catch (Exception e) {
            throw new CaseActionException(NbBundle.getMessage(this.getClass(), "Case.updateCaseName.exception.msg"), e);
        }
    }

    /**
     * Updates the case examiner
     *
     * @param oldExaminer the old examiner
     * @param newExaminer the new examiner
     */
    void updateExaminer(String oldExaminer, String newExaminer) throws CaseActionException {
        try {
            xmlcm.setCaseExaminer(newExaminer); // set the examiner
            examiner = newExaminer;
            eventPublisher.publish(new AutopsyEvent(Events.EXAMINER.toString(), oldExaminer, newExaminer));
        } catch (Exception e) {
            throw new CaseActionException(NbBundle.getMessage(this.getClass(), "Case.updateExaminer.exception.msg"), e);
        }
    }

    /**
     * Updates the case number
     *
     * @param oldCaseNumber the old case number
     * @param newCaseNumber the new case number
     */
    void updateCaseNumber(String oldCaseNumber, String newCaseNumber) throws CaseActionException {
        try {
            xmlcm.setCaseNumber(newCaseNumber); // set the case number
            number = newCaseNumber;
            eventPublisher.publish(new AutopsyEvent(Events.NUMBER.toString(), oldCaseNumber, newCaseNumber));
        } catch (Exception e) {
            throw new CaseActionException(NbBundle.getMessage(this.getClass(), "Case.updateCaseNum.exception.msg"), e);
        }
    }

    /**
     * Checks whether there is a current case open.
     *
     * @return True if a case is open.
     */
    public static boolean existsCurrentCase() {
        return currentCase != null;
    }

    /**
     * Uses the given path to store it as the configuration file path
     *
     * @param givenPath the given config file path
     */
    private void setConfigFilePath(String givenPath) {
        configFilePath = givenPath;
    }

    /**
     * Get the config file path in the given path
     *
     * @return configFilePath the path of the configuration file
     */
    String getConfigFilePath() {
        return configFilePath;
    }

    /**
     * Returns the current version of Autopsy
     *
     * @return autopsyVer
     */
    public static String getAutopsyVersion() {
        return autopsyVer;
    }

    /**
     * Gets the application name
     *
     * @return appName
     */
    public static String getAppName() {
        if ((appName == null) || appName.equals("")) {
            appName = WindowManager.getDefault().getMainWindow().getTitle();
        }
        return appName;
    }

    /**
     * Gets the case name
     *
     * @return name
     */
    public String getName() {
        return name;
    }

    /**
     * Gets the case number
     *
     * @return number
     */
    public String getNumber() {
        return number;
    }

    /**
     * Gets the Examiner name
     *
     * @return examiner
     */
    public String getExaminer() {
        return examiner;
    }

    /**
     * Gets the case directory path
     *
     * @return caseDirectoryPath
     */
    public String getCaseDirectory() {
        if (xmlcm == null) {
            return "";
        } else {
            return xmlcm.getCaseDirectory();
        }
    }

    /**
     * Get the case type.
     *
     * @return
     */
    public CaseType getCaseType() {
        return this.caseType;
    }

    /**
     * Gets the full path to the temp directory of this case. Will create it if
     * it does not already exist.
     *
     * @return tempDirectoryPath
     */
    public String getTempDirectory() {
        return getDirectory(TEMP_FOLDER);
    }

    /**
     * Gets the full path to the cache directory of this case. Will create it if
     * it does not already exist.
     *
     * @return cacheDirectoryPath
     */
    public String getCacheDirectory() {
        return getDirectory(CACHE_FOLDER);
    }

    /**
     * Gets the full path to the export directory of this case. Will create it
     * if it does not already exist.
     *
     * @return exportDirectoryPath
     */
    public String getExportDirectory() {
        return getDirectory(EXPORT_FOLDER);
    }

    /**
     * Gets the full path to the log directory of this case. Will create it if
     * it does not already exist.
     *
     * @return logDirectoryPath
     */
    public String getLogDirectoryPath() {
        return getDirectory(LOG_FOLDER);
    }

    /**
     * Get the reports directory path where modules should save their reports.
     * Will create it if it does not already exist.
     *
     * @return absolute path to the report output directory
     */
    public String getReportDirectory() {
        return getDirectory(REPORTS_FOLDER);
    }

    /**
     * Get module output directory path where modules should save their
     * permanent data.
     *
     * @return absolute path to the module output directory
     */
    public String getModuleDirectory() {
        return getDirectory(MODULE_FOLDER);
    }

    /**
     * Get the output directory path where modules should save their permanent
     * data. If single-user case, the directory is a subdirectory of the case
     * directory. If multi-user case, the directory is a subdirectory of
     * HostName, which is a subdirectory of the case directory.
     *
     * @return the path to the host output directory
     */
    public String getOutputDirectory() {
        return getHostDirectory();
    }

    /**
     * Get the specified directory path, create it if it does not already exist.
     *
     * @return absolute path to the directory
     */
    private String getDirectory(String input) {
        File theDirectory = new File(getHostDirectory() + File.separator + input);
        if (!theDirectory.exists()) {  // Create it if it doesn't exist already.
            theDirectory.mkdirs();
        }
        return theDirectory.toString();
    }

    /**
     * Get relative (with respect to case dir) module output directory path
     * where modules should save their permanent data. The directory is a
     * subdirectory of this case dir.
     *
     * @return relative path to the module output dir
     */
    public String getModuleOutputDirectoryRelativePath() {
        Path thePath;
        if (getCaseType() == CaseType.MULTI_USER_CASE) {
            thePath = Paths.get(getLocalHostName(), MODULE_FOLDER);
        } else {
            thePath = Paths.get(MODULE_FOLDER);
        }
        // Do not autocreate this relative path. It will have already been
        // created when the case was made.
        return thePath.toString();
    }

    /**
     * Get the host output directory path where modules should save their
     * permanent data. If single-user case, the directory is a subdirectory of
     * the case directory. If multi-user case, the directory is a subdirectory
     * of HostName, which is a subdirectory of the case directory.
     *
     * @return the path to the host output directory
     */
    private String getHostDirectory() {
        String caseDirectory = getCaseDirectory();
        Path hostPath;
        if (caseType == CaseType.MULTI_USER_CASE) {
            hostPath = Paths.get(caseDirectory, getLocalHostName());
        } else {
            hostPath = Paths.get(caseDirectory);
        }
        if (!hostPath.toFile().exists()) {
            hostPath.toFile().mkdirs();
        }
        return hostPath.toString();
    }

    /**
     * Get module output directory path where modules should save their
     * permanent data.
     *
     * @return absolute path to the module output directory
     * @deprecated Use getModuleDirectory() instead.
     */
    @Deprecated
    public String getModulesOutputDirAbsPath() {
        return getModuleDirectory();
    }

    /**
     * Get relative (with respect to case dir) module output directory path
     * where modules should save their permanent data. The directory is a
     * subdirectory of this case dir.
     *
     * @return relative path to the module output dir
     * @deprecated Use getModuleOutputDirectoryRelativePath() instead
     */
    @Deprecated
    public static String getModulesOutputDirRelPath() {
        return "ModuleOutput"; //NON-NLS
    }

    /**
     * Gets a PropertyChangeSupport object. The PropertyChangeSupport object
     * returned is not used by instances of this class and does not have any
     * PropertyChangeListeners.
     *
     * @return A new PropertyChangeSupport object.
     * @deprecated Do not use.
     */
    @Deprecated
    public static PropertyChangeSupport getPropertyChangeSupport() {
        return new PropertyChangeSupport(Case.class);
    }

    /**
     * Get the data model Content objects in the root of this case's hierarchy.
     *
     * @return a list of the root objects
     * @throws org.sleuthkit.datamodel.TskCoreException
     */
    public List<Content> getDataSources() throws TskCoreException {
        List<Content> list = db.getRootObjects();
        hasData = (list.size() > 0);
        return list;
    }

    /**
     * get the created date of this case
     *
     * @return case creation date
     */
    public String getCreatedDate() {
        if (xmlcm == null) {
            return "";
        } else {
            return xmlcm.getCreatedDate();
        }
    }

    /**
     * Get the name of the index where extracted text is stored for the case.
     *
     * @return Index name.
     */
    public String getTextIndexName() {
        if (xmlcm == null) {
            return "";
        } else {
            return xmlcm.getTextIndexName();
        }
    }

    /**
     * Gets the time zone(s) of the image(s) in this case.
     *
     * @return time zones the set of time zones
     */
    public Set<TimeZone> getTimeZone() {
        Set<TimeZone> timezones = new HashSet<>();
        try {
            for (Content c : getDataSources()) {
                final Content dataSource = c.getDataSource();
                if ((dataSource != null) && (dataSource instanceof Image)) {
                    Image image = (Image) dataSource;
                    timezones.add(TimeZone.getTimeZone(image.getTimeZone()));
                }
            }
        } catch (TskCoreException ex) {
            logger.log(Level.INFO, "Error getting time zones", ex); //NON-NLS
        }
        return timezones;
    }

    /**
     * Adds a subscriber to all case events from this Autopsy node and other
     * Autopsy nodes. To subscribe to only specific events, use one of the
     * overloads of addEventSubscriber().
     *
     * @param listener The subscriber to add.
     */
    public static synchronized void addPropertyChangeListener(PropertyChangeListener listener) {
        addEventSubscriber(Stream.of(Events.values())
                .map(Events::toString)
                .collect(Collectors.toSet()), listener);
    }

    /**
     * Removes a subscriber from all case events from this Autopsy node and
     * other Autopsy nodes. To remove a subscription to only specific events,
     * use one of the overloads of removeEventSubscriber().
     *
     * @param listener The subscriber to add.
     */
    public static synchronized void removePropertyChangeListener(PropertyChangeListener listener) {
        removeEventSubscriber(Stream.of(Events.values())
                .map(Events::toString)
                .collect(Collectors.toSet()), listener);
    }

    /**
     * Adds a subscriber to events from this Autopsy node and other Autopsy
     * nodes.
     *
     * @param eventNames The events the subscriber is interested in.
     * @param subscriber The subscriber to add.
     */
    public static void addEventSubscriber(Set<String> eventNames, PropertyChangeListener subscriber) {
        eventPublisher.addSubscriber(eventNames, subscriber);
    }

    /**
     * Adds a subscriber to events from this Autopsy node and other Autopsy
     * nodes.
     *
     * @param eventNames The event the subscriber is interested in.
     * @param subscriber The subscriber to add.
     */
    public static void addEventSubscriber(String eventName, PropertyChangeListener subscriber) {
        eventPublisher.addSubscriber(eventName, subscriber);
    }

    /**
     * Adds a subscriber to events from this Autopsy node and other Autopsy
     * nodes.
     *
     * @param eventName The event the subscriber is no longer interested in.
     * @param subscriber The subscriber to add.
     */
    public static void removeEventSubscriber(String eventName, PropertyChangeListener subscriber) {
        eventPublisher.removeSubscriber(eventName, subscriber);
    }

    /**
     * Removes a subscriber to events from this Autopsy node and other Autopsy
     * nodes.
     *
     * @param eventNames The event the subscriber is no longer interested in.
     * @param subscriber The subscriber to add.
     */
    public static void removeEventSubscriber(Set<String> eventNames, PropertyChangeListener subscriber) {
        eventPublisher.removeSubscriber(eventNames, subscriber);
    }

    /**
     * Check if image from the given image path exists.
     *
     * @param imgPath the image path
     *
     * @return isExist whether the path exists
     */
    public static boolean pathExists(String imgPath) {
        return new File(imgPath).isFile();
    }
    /**
     * Does the given string refer to a physical drive?
     */
    private static final String pdisk = "\\\\.\\physicaldrive"; //NON-NLS
    private static final String dev = "/dev/"; //NON-NLS

    static boolean isPhysicalDrive(String path) {
        return path.toLowerCase().startsWith(pdisk)
                || path.toLowerCase().startsWith(dev);
    }

    /**
     * Does the given string refer to a local drive / partition?
     */
    static boolean isPartition(String path) {
        return path.toLowerCase().startsWith("\\\\.\\")
                && path.toLowerCase().endsWith(":");
    }

    /**
     * Does the given drive path exist?
     *
     * @param path to drive
     *
     * @return true if the drive exists, false otherwise
     */
    static boolean driveExists(String path) {
        // Test the drive by reading the first byte and checking if it's -1
        BufferedInputStream br = null;
        try {
            File tmp = new File(path);
            br = new BufferedInputStream(new FileInputStream(tmp));
            int b = br.read();
            return b != -1;
        } catch (Exception ex) {
            return false;
        } finally {
            try {
                if (br != null) {
                    br.close();
                }
            } catch (IOException ex) {
            }
        }
    }

    /**
     * Convert the Java timezone ID to the "formatted" string that can be
     * accepted by the C/C++ code. Example: "America/New_York" converted to
     * "EST5EDT", etc
     *
     * @param timezoneID
     *
     * @return
     */
    public static String convertTimeZone(String timezoneID) {

        TimeZone zone = TimeZone.getTimeZone(timezoneID);
        int offset = zone.getRawOffset() / 1000;
        int hour = offset / 3600;
        int min = (offset % 3600) / 60;

        DateFormat dfm = new SimpleDateFormat("z");
        dfm.setTimeZone(zone);
        boolean hasDaylight = zone.useDaylightTime();
        String first = dfm.format(new GregorianCalendar(2010, 1, 1).getTime()).substring(0, 3); // make it only 3 letters code
        String second = dfm.format(new GregorianCalendar(2011, 6, 6).getTime()).substring(0, 3); // make it only 3 letters code
        int mid = hour * -1;
        String result = first + Integer.toString(mid);
        if (min != 0) {
            result = result + ":" + Integer.toString(min);
        }
        if (hasDaylight) {
            result = result + second;
        }

        return result;
    }

    /*
     * The methods below are used to manage the case directories (creating,
     * checking, deleting, etc)
     */
    /**
     * Create the case directory and its needed subfolders.
     *
     * @param caseDir Path to the case directory (typically base + case name)
     * @param caseType The type of case, single-user or multi-user
     * @throws CaseActionException throw if could not create the case dir
     */
    static void createCaseDirectory(String caseDir, CaseType caseType) throws CaseActionException {

        File caseDirF = new File(caseDir);
        if (caseDirF.exists()) {
            if (caseDirF.isFile()) {
                throw new CaseActionException(
                        NbBundle.getMessage(Case.class, "Case.createCaseDir.exception.existNotDir", caseDir));
            } else if (!caseDirF.canRead() || !caseDirF.canWrite()) {
                throw new CaseActionException(
                        NbBundle.getMessage(Case.class, "Case.createCaseDir.exception.existCantRW", caseDir));
            }
        }

        try {
            boolean result = (caseDirF).mkdirs(); // create root case Directory
            if (result == false) {
                throw new CaseActionException(
                        NbBundle.getMessage(Case.class, "Case.createCaseDir.exception.cantCreate", caseDir));
            }

            // create the folders inside the case directory
            String hostClause = "";

            if (caseType == CaseType.MULTI_USER_CASE) {
                hostClause = File.separator + getLocalHostName();
            }
            result = result && (new File(caseDir + hostClause + File.separator + EXPORT_FOLDER)).mkdirs()
                    && (new File(caseDir + hostClause + File.separator + LOG_FOLDER)).mkdirs()
                    && (new File(caseDir + hostClause + File.separator + TEMP_FOLDER)).mkdirs()
                    && (new File(caseDir + hostClause + File.separator + CACHE_FOLDER)).mkdirs();

            if (result == false) {
                throw new CaseActionException(
                        NbBundle.getMessage(Case.class, "Case.createCaseDir.exception.cantCreateCaseDir", caseDir));
            }

            final String modulesOutDir = caseDir + hostClause + File.separator + MODULE_FOLDER;
            result = new File(modulesOutDir).mkdir();
            if (result == false) {
                throw new CaseActionException(
                        NbBundle.getMessage(Case.class, "Case.createCaseDir.exception.cantCreateModDir",
                                modulesOutDir));
            }

            final String reportsOutDir = caseDir + hostClause + File.separator + REPORTS_FOLDER;
            result = new File(reportsOutDir).mkdir();
            if (result == false) {
                throw new CaseActionException(
                        NbBundle.getMessage(Case.class, "Case.createCaseDir.exception.cantCreateReportsDir",
                                modulesOutDir));
            }

        } catch (Exception e) {
            throw new CaseActionException(
                    NbBundle.getMessage(Case.class, "Case.createCaseDir.exception.gen", caseDir), e);
        }
    }

    /**
     * delete the given case directory
     *
     * @param casePath the case path
     *
     * @return boolean whether the case directory is successfully deleted or not
     */
    static boolean deleteCaseDirectory(File casePath) {
        logger.log(Level.INFO, "Deleting case directory: {0}", casePath.getAbsolutePath()); //NON-NLS
        return FileUtil.deleteDir(casePath);
    }

    /**
     * Invoke the creation of startup dialog window.
     */
    static public void invokeStartupDialog() {
        StartupWindowProvider.getInstance().open();
    }

    /**
     * Call if there are no images in the case. Displays a dialog offering to
     * add one.
     */
    private static void runAddImageAction() {
        SwingUtilities.invokeLater(new Runnable() {
            @Override
            public void run() {
                final AddImageAction action = Lookup.getDefault().lookup(AddImageAction.class);
                action.actionPerformed(null);
            }
        });
    }

    /**
     * Checks if a String is a valid case name
     *
     * @param caseName the candidate String
     *
     * @return true if the candidate String is a valid case name
     */
    static public boolean isValidName(String caseName) {
        return !(caseName.contains("\\") || caseName.contains("/") || caseName.contains(":")
                || caseName.contains("*") || caseName.contains("?") || caseName.contains("\"")
                || caseName.contains("<") || caseName.contains(">") || caseName.contains("|"));
    }

    static private void clearTempFolder() {
        File tempFolder = new File(currentCase.getTempDirectory());
        if (tempFolder.isDirectory()) {
            File[] files = tempFolder.listFiles();
            if (files.length > 0) {
                for (File file : files) {
                    if (file.isDirectory()) {
                        deleteCaseDirectory(file);
                    } else {
                        file.delete();
                    }
                }
            }
        }
    }

    /**
     * Check for existence of certain case sub dirs and create them if needed.
     *
     * @param openedCase
     */
    private static void checkSubFolders(Case openedCase) {
        String modulesOutputDir = openedCase.getModuleDirectory();
        File modulesOutputDirF = new File(modulesOutputDir);
        if (!modulesOutputDirF.exists()) {
            logger.log(Level.INFO, "Creating modules output dir for the case."); //NON-NLS

            try {
                if (!modulesOutputDirF.mkdir()) {
                    logger.log(Level.SEVERE, "Error creating modules output dir for the case, dir: {0}", modulesOutputDir); //NON-NLS
                }
            } catch (SecurityException e) {
                logger.log(Level.SEVERE, "Error creating modules output dir for the case, dir: " + modulesOutputDir, e); //NON-NLS
            }
        }
    }

    //case change helper
    private static void doCaseChange(Case toChangeTo) {
        logger.log(Level.INFO, "Changing Case to: {0}", toChangeTo); //NON-NLS
        if (toChangeTo != null) { // new case is open

            // clear the temp folder when the case is created / opened
            Case.clearTempFolder();
            checkSubFolders(toChangeTo);

            // enable these menus
            CallableSystemAction.get(AddImageAction.class).setEnabled(true);
            CallableSystemAction.get(CaseCloseAction.class).setEnabled(true);
            CallableSystemAction.get(CasePropertiesAction.class).setEnabled(true);
            CallableSystemAction.get(CaseDeleteAction.class).setEnabled(true); // Delete Case menu

            if (toChangeTo.hasData()) {
                // open all top components
                CoreComponentControl.openCoreWindows();
            } else {
                // close all top components
                CoreComponentControl.closeCoreWindows();
            }
        } else { // case is closed
            // close all top components first
            CoreComponentControl.closeCoreWindows();

            // disable these menus
            CallableSystemAction.get(AddImageAction.class).setEnabled(false); // Add Image menu
            CallableSystemAction.get(CaseCloseAction.class).setEnabled(false); // Case Close menu
            CallableSystemAction.get(CasePropertiesAction.class).setEnabled(false); // Case Properties menu
            CallableSystemAction.get(CaseDeleteAction.class).setEnabled(false); // Delete Case menu

            //clear pending notifications
            MessageNotifyUtil.Notify.clear();

            Frame f = WindowManager.getDefault().getMainWindow();
            f.setTitle(Case.getAppName()); // set the window name to just application name

            //try to force gc to happen
            System.gc();
            System.gc();
        }

        //log memory usage after case changed
        logger.log(Level.INFO, PlatformUtil.getAllMemUsageInfo());

    }

    //case name change helper
    private static void updateMainWindowTitle(String newCaseName) {
        // update case name
        if (!newCaseName.equals("")) {
            Frame f = WindowManager.getDefault().getMainWindow();
            f.setTitle(newCaseName + " - " + Case.getAppName()); // set the window name to the new value
        }
    }

    /**
     * Adds a report to the case.
     *
     * @param [in] localPath The path of the report file, must be in the case
     * directory or one of its subdirectories.
     * @param [in] sourceModuleName The name of the module that created the
     * report.
     * @param [in] reportName The report name, may be empty.
     * @return A Report data transfer object (DTO) for the new row.
     * @throws TskCoreException
     */
    public void addReport(String localPath, String srcModuleName, String reportName) throws TskCoreException {
        Report report = this.db.addReport(localPath, srcModuleName, reportName);
        eventPublisher.publish(new ReportAddedEvent(report));
    }

    public List<Report> getAllReports() throws TskCoreException {
        return this.db.getAllReports();
    }

    /**
     * Returns if the case has data in it yet.
     *
     * @return
     */
    public boolean hasData() {
        // false is also the initial value, so make the DB trip if it is still false
        if (!hasData) {
            try {
                hasData = (getDataSources().size() > 0);
            } catch (TskCoreException ex) {
            }
        }
        return hasData;
    }

    /**
     * Set the host name variable. Sometimes the network can be finicky, so the
     * answer returned by getHostName() could throw an exception or be null.
     * Have it read the environment variable if getHostName() is unsuccessful.
     * Also note that some calls into the Case class are static via Case.*, so
     * anywhere we use HOSTNAME prior to a Case class being instantiated, we
     * must call getLocalHostName() first.
     */
    private static String getLocalHostName() {
        if (HostName == null || HostName.isEmpty()) {
            try {
                HostName = java.net.InetAddress.getLocalHost().getHostName();
            } catch (UnknownHostException ex) {
                // getLocalHost().getHostName() can fail in some situations. 
                // Use environment variable if so.
                HostName = System.getenv("COMPUTERNAME");
            }
            if (HostName == null || HostName.isEmpty()) {
                HostName = System.getenv("COMPUTERNAME");
            }
        }
        return HostName;
    }
}<|MERGE_RESOLUTION|>--- conflicted
+++ resolved
@@ -555,16 +555,8 @@
      * the same UUID used to call notifyAddingNewDataSource() when the process
      * of adding the data source began.
      */
-<<<<<<< HEAD
-    public void notifyNewDataSource(Content newDataSource, UUID dataSourceId) {
-        eventPublisher.publish(new DataSourceAddedEvent(newDataSource, dataSourceId));
-        if (IngestManager.getInstance().isRunningInteractively()) {
-            CoreComponentControl.openCoreWindows();
-        }
-=======
     public void notifyNewDataSource(Content newDataSource) {
         eventPublisher.publish(new DataSourceAddedEvent(newDataSource));
->>>>>>> 6affa596
     }
 
     /**
