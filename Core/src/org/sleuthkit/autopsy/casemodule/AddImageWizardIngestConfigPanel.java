--- conflicted
+++ resolved
@@ -51,15 +51,10 @@
  * TODO: review this for dead code. think about moving logic of adding image to
  * 3rd panel( {@link  AddImageWizardAddingProgressPanel}) separate class -jm
  */
-<<<<<<< HEAD
 class AddImageWizardIngestConfigPanel extends ShortcutWizardDescriptorPanel {
 
+    @Messages("AddImageWizardIngestConfigPanel.name.text=Configure Ingest Modules")
     private IngestJobSettingsPanel ingestJobSettingsPanel;
-=======
-class AddImageWizardIngestConfigPanel implements WizardDescriptor.Panel<WizardDescriptor> {
-    @Messages("AddImageWizardIngestConfigPanel.name.text=Configure Ingest Modules")
-    private final IngestJobSettingsPanel ingestJobSettingsPanel;
->>>>>>> efef1b80
 
     /**
      * The visual component that displays this panel. If you need to access the
