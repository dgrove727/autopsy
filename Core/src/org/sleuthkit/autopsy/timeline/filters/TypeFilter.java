/*
 * Autopsy Forensic Browser
 *
 * Copyright 2013-15 Basis Technology Corp.
 * Contact: carrier <at> sleuthkit <dot> org
 *
 * Licensed under the Apache License, Version 2.0 (the "License");
 * you may not use this file except in compliance with the License.
 * You may obtain a copy of the License at
 *
 *     http://www.apache.org/licenses/LICENSE-2.0
 *
 * Unless required by applicable law or agreed to in writing, software
 * distributed under the License is distributed on an "AS IS" BASIS,
 * WITHOUT WARRANTIES OR CONDITIONS OF ANY KIND, either express or implied.
 * See the License for the specific language governing permissions and
 * limitations under the License.
 */
package org.sleuthkit.autopsy.timeline.filters;

import java.util.Objects;
import java.util.stream.Collectors;
import javafx.collections.FXCollections;
import javafx.scene.image.Image;
import javafx.scene.paint.Color;
import org.openide.util.NbBundle;
import org.sleuthkit.autopsy.timeline.events.type.EventType;
import org.sleuthkit.autopsy.timeline.events.type.RootEventType;

/**
 * Event Type Filter. An instance of TypeFilter is usually a tree that parallels
 * the event type hierarchy with one filter/node for each event type.
 */
<<<<<<< HEAD
public class TypeFilter extends UnionFilter {
=======
public class TypeFilter extends UnionFilter<TypeFilter> {
>>>>>>> c517eb4e

    /**
     * the event type this filter passes
     */
    private final EventType eventType;

    /**
     * private constructor that enables non recursive/tree construction of the
     * filter hierarchy for use in {@link TypeFilter#copyOf()}.
     *
     * @param et        the event type this filter passes
     * @param recursive true if subfilters should be added for each subtype.
     *                  False if no subfilters should be added.
     */
    private TypeFilter(EventType et, boolean recursive) {
        super(FXCollections.observableArrayList());
        this.eventType = et;

        if (recursive) { // add subfilters for each subtype
            for (EventType subType : et.getSubTypes()) {
                this.getSubFilters().add(new TypeFilter(subType));
            }
        }
    }

    /**
     * public constructor. creates a subfilter for each subtype of the given
     * event type
     *
     * @param et the event type this filter will pass
     */
    public TypeFilter(EventType et) {
        this(et, true);
    }

    public EventType getEventType() {
        return eventType;
    }

    @Override
    @NbBundle.Messages("TypeFilter.displayName.text=Event Type Filter")
    public String getDisplayName() {
        return (eventType == RootEventType.getInstance())
                ? Bundle.TypeFilter_displayName_text()
                : eventType.getDisplayName();
    }

    /**
     * @return a color to use in GUI components representing this filter
     */
    public Color getColor() {
        return eventType.getColor();
    }

    /**
     * @return an image to use in GUI components representing this filter
     */
    public Image getFXImage() {
        return eventType.getFXImage();
    }

    @Override
    public TypeFilter copyOf() {
        //make a nonrecursive copy of this filter
        final TypeFilter typeFilter = new TypeFilter(eventType, false);
        typeFilter.setSelected(isSelected());
        typeFilter.setDisabled(isDisabled());
        //add a copy of each subfilter
        this.getSubFilters().forEach((TypeFilter t) -> {
            typeFilter.getSubFilters().add(t.copyOf());
        });

        return typeFilter;
    }

    @Override
    public String getHTMLReportString() {
        String string = getEventType().getDisplayName() + getStringCheckBox();
        if (getSubFilters().isEmpty() == false) {
            string = string + " : " + getSubFilters().stream().filter(Filter::isSelected).map(Filter::getHTMLReportString).collect(Collectors.joining("</li><li>", "<ul><li>", "</li></ul>")); // NON-NLS
        }
        return string;
    }

    @Override
    public boolean equals(Object obj) {
        if (obj == null) {
            return false;
        }
        if (getClass() != obj.getClass()) {
            return false;
        }
        final TypeFilter other = (TypeFilter) obj;

        if (isSelected() != other.isSelected()) {
            return false;
        }

        if (this.eventType != other.eventType) {
            return false;
        }
        return hashEqualSubFilters(this, other);
    }

    @Override
    public int hashCode() {
        int hash = 7;
        hash = 67 * hash + Objects.hashCode(this.eventType);
        return hash;
    }

}<|MERGE_RESOLUTION|>--- conflicted
+++ resolved
@@ -31,11 +31,7 @@
  * Event Type Filter. An instance of TypeFilter is usually a tree that parallels
  * the event type hierarchy with one filter/node for each event type.
  */
-<<<<<<< HEAD
-public class TypeFilter extends UnionFilter {
-=======
 public class TypeFilter extends UnionFilter<TypeFilter> {
->>>>>>> c517eb4e
 
     /**
      * the event type this filter passes
