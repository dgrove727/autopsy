/*
 * Autopsy Forensic Browser
 * 
 * Copyright 2014 Basis Technology Corp.
 * Contact: carrier <at> sleuthkit <dot> org
 * 
 * Licensed under the Apache License, Version 2.0 (the "License");
 * you may not use this file except in compliance with the License.
 * You may obtain a copy of the License at
 * 
 *     http://www.apache.org/licenses/LICENSE-2.0
 * 
 * Unless required by applicable law or agreed to in writing, software
 * distributed under the License is distributed on an "AS IS" BASIS,
 * WITHOUT WARRANTIES OR CONDITIONS OF ANY KIND, either express or implied.
 * See the License for the specific language governing permissions and
 * limitations under the License.
 */
package org.sleuthkit.autopsy.ingest;

import java.util.ArrayList;
import java.util.List;
import java.util.concurrent.ConcurrentHashMap;
import java.util.concurrent.LinkedBlockingQueue;
import java.util.concurrent.atomic.AtomicLong;
import java.util.logging.Level;
import org.netbeans.api.progress.ProgressHandle;
import org.netbeans.api.progress.ProgressHandleFactory;
import org.openide.util.Cancellable;
import org.openide.util.NbBundle;
import org.sleuthkit.autopsy.coreutils.Logger;
import org.sleuthkit.datamodel.AbstractFile;
import org.sleuthkit.datamodel.Content;

final class IngestJob {

    private static final Logger logger = Logger.getLogger(IngestManager.class.getName());
    private static final AtomicLong nextIngestJobId = new AtomicLong(0L);
    private static final ConcurrentHashMap<Long, IngestJob> ingestJobsById = new ConcurrentHashMap<>();
    private static final IngestScheduler taskScheduler = IngestScheduler.getInstance();
    private final long id;
    private final Content dataSource;
    private final List<IngestModuleTemplate> ingestModuleTemplates;
    private final boolean processUnallocatedSpace;
    private final LinkedBlockingQueue<FileIngestPipeline> fileIngestPipelines = new LinkedBlockingQueue<>();
    private long estimatedFilesToProcess = 0L; // Guarded by this
    private long processedFiles = 0L; // Guarded by this
    private DataSourceIngestPipeline dataSourceIngestPipeline;
    private ProgressHandle dataSourceIngestProgress;
    private ProgressHandle fileIngestProgress;
    private volatile boolean cancelled = false;

    /**
     * Creates an ingest job for a data source.
     *
     * @param dataSource The data source to ingest.
     * @param ingestModuleTemplates The ingest module templates to use to create
     * the ingest pipelines for the job.
     * @param processUnallocatedSpace Whether or not the job should include
     * processing of unallocated space.
     * @return A collection of ingest module start up errors, empty on success.
     * @throws InterruptedException
     */
    static List<IngestModuleError> startIngestJob(Content dataSource, List<IngestModuleTemplate> ingestModuleTemplates, boolean processUnallocatedSpace) throws InterruptedException {
        List<IngestModuleError> errors = new ArrayList<>();
        long jobId = nextIngestJobId.incrementAndGet();
        IngestJob job = new IngestJob(jobId, dataSource, ingestModuleTemplates, processUnallocatedSpace);
        job.createIngestPipelines();
        if (job.canBeStarted()) {
            ingestJobsById.put(jobId, job);
            errors = job.start();
            if (errors.isEmpty()) {
                IngestManager.getInstance().fireIngestJobStarted(jobId);
            } else {
                ingestJobsById.remove(jobId);
            }
        }
        return errors;
    }

    static boolean ingestJobsAreRunning() {
        for (IngestJob job : ingestJobsById.values()) {
            if (!job.isCancelled()) {
                return true;
            }
        }
        return false;
    }

    static void cancelAllIngestJobs() {
        for (IngestJob job : ingestJobsById.values()) {
            job.cancel();
        }
    }

    IngestJob(long id, Content dataSource, List<IngestModuleTemplate> ingestModuleTemplates, boolean processUnallocatedSpace) {
        this.id = id;
        this.dataSource = dataSource;
        this.ingestModuleTemplates = ingestModuleTemplates;
        this.processUnallocatedSpace = processUnallocatedSpace;
    }

    long getId() {
        return id;
    }

    boolean shouldProcessUnallocatedSpace() {
        return processUnallocatedSpace;
    }

    private void createIngestPipelines() throws InterruptedException {
        IngestJobContext context = new IngestJobContext(this);
        dataSourceIngestPipeline = new DataSourceIngestPipeline(context, ingestModuleTemplates);
        int numberOfPipelines = IngestManager.getInstance().getNumberOfFileIngestThreads();
        for (int i = 0; i < numberOfPipelines; ++i) {
            fileIngestPipelines.put(new FileIngestPipeline(context, ingestModuleTemplates));
        }
    }

    private boolean canBeStarted() {
        if (!dataSourceIngestPipeline.isEmpty()) {
            return true;
        }
        for (FileIngestPipeline pipeline : fileIngestPipelines) {
            if (!pipeline.isEmpty()) {
                return true;
            }
        }
        return false;
    }

    private List<IngestModuleError> start() throws InterruptedException {
        List<IngestModuleError> errors = startUpIngestPipelines();
        if (errors.isEmpty()) {
            startDataSourceIngestProgressBar();
            taskScheduler.addDataSourceTask(this, dataSource);
            startFileIngestProgressBar();
            if (!taskScheduler.addFileTasks(this, dataSource)) {
                finishFileIngestProgressBar();
            }
        }
        return errors;
    }

    private List<IngestModuleError> startUpIngestPipelines() throws InterruptedException {
        IngestJobContext context = new IngestJobContext(this);

        dataSourceIngestPipeline = new DataSourceIngestPipeline(context, ingestModuleTemplates);
        List<IngestModuleError> errors = new ArrayList<>();
        errors.addAll(dataSourceIngestPipeline.startUp());

        int numberOfPipelines = IngestManager.getInstance().getNumberOfFileIngestThreads();
        for (int i = 0; i < numberOfPipelines; ++i) {
            FileIngestPipeline pipeline = new FileIngestPipeline(context, ingestModuleTemplates);
            errors.addAll(pipeline.startUp());
            fileIngestPipelines.put(pipeline);
            if (!errors.isEmpty()) {
                // No need to accumulate presumably redundant errors.
                break;
            }
        }

        logIngestModuleErrors(errors);
        return errors;
    }

    private void startDataSourceIngestProgressBar() {
        final String displayName = NbBundle.getMessage(this.getClass(),
                "IngestJob.progress.dataSourceIngest.initialDisplayName",
                dataSource.getName());
        dataSourceIngestProgress = ProgressHandleFactory.createHandle(displayName, new Cancellable() {
            @Override
            public boolean cancel() {
                if (dataSourceIngestProgress != null) {
                    dataSourceIngestProgress.setDisplayName(
                            NbBundle.getMessage(this.getClass(),
                            "IngestJob.progress.cancelling",
                            displayName));
                }
                IngestJob.this.cancel();
                return true;
            }
        });
        dataSourceIngestProgress.start();
        dataSourceIngestProgress.switchToIndeterminate();
<<<<<<< HEAD
    }

    private synchronized void finishDataSourceIngestProgressBar() {
        if (dataSourceIngestProgress != null) {
            dataSourceIngestProgress.finish();
            dataSourceIngestProgress = null;
        }
=======
>>>>>>> 717dd9ce
    }

    private void startFileIngestProgressBar() {
        final String displayName = NbBundle.getMessage(this.getClass(),
                "IngestJob.progress.fileIngest.displayName",
                dataSource.getName());
        fileIngestProgress = ProgressHandleFactory.createHandle(displayName, new Cancellable() {
            @Override
            public boolean cancel() {
                if (fileIngestProgress != null) {
                    fileIngestProgress.setDisplayName(
                            NbBundle.getMessage(this.getClass(), "IngestJob.progress.cancelling",
                            displayName));
                }
                IngestJob.this.cancel();
                return true;
            }
        });
        estimatedFilesToProcess = dataSource.accept(new GetFilesCountVisitor());
        fileIngestProgress.start();
        fileIngestProgress.switchToDeterminate((int) estimatedFilesToProcess);
<<<<<<< HEAD
    }

    private synchronized void finishFileIngestProgressBar() {
        if (fileIngestProgress != null) {
            fileIngestProgress.finish();
            fileIngestProgress = null;
        }
=======
>>>>>>> 717dd9ce
    }

    void process(DataSourceIngestTask task) throws InterruptedException {
        if (!isCancelled()) {
            List<IngestModuleError> errors = new ArrayList<>();
            errors.addAll(dataSourceIngestPipeline.process(task.getDataSource(), dataSourceIngestProgress));
            if (!errors.isEmpty()) {
                logIngestModuleErrors(errors);
            }
        } else {
            taskScheduler.removeQueuedTasksForIngestJob(id);            
        }
<<<<<<< HEAD
        // taskScheduler.taskIsCompleted(task);

        dataSourceIngestProgress.finish();
        // if (!taskScheduler.hasFileIngestTasksForIngestJob()) {
        //    finish();
        // }
=======
        taskScheduler.notifyDataSourceIngestTaskCompleted(task);

        if (!taskScheduler.hasDataSourceIngestTaskForIngestJob(this)) {
            finishProgressBar(dataSourceIngestProgress);
            if (!taskScheduler.hasFileIngestTaskForIngestJob(this)) {
                finishProgressBar(fileIngestProgress);
                finish();
            }
        }
>>>>>>> 717dd9ce
    }

    void process(FileIngestTask task) throws InterruptedException {
        if (!isCancelled()) {
            AbstractFile file = task.getFile();
            synchronized (this) {
                ++processedFiles;
                if (processedFiles <= estimatedFilesToProcess) {
                    fileIngestProgress.progress(file.getName(), (int) processedFiles);
                } else {
                    fileIngestProgress.progress(file.getName(), (int) estimatedFilesToProcess);
                }
            }
            FileIngestPipeline pipeline = fileIngestPipelines.take();
            List<IngestModuleError> errors = new ArrayList<>();
            errors.addAll(pipeline.process(file));
            fileIngestPipelines.put(pipeline);
            if (!errors.isEmpty()) {
                logIngestModuleErrors(errors);
            }
        } else {
            taskScheduler.removeQueuedTasksForIngestJob(id);            
        }
<<<<<<< HEAD
        // taskScheduler.taskIsCompleted(task);

        // if (!taskScheduler.hasFileIngestTasksForIngestJob()) {
        //    fileIngestProgress.finish();
        //    if (!taskScheduler.hasDataSourceTasksForIngestJob()) {
        //       finish();
        //    }
        // }
=======
        taskScheduler.notifyFileIngestTaskCompleted(task);

        if (!taskScheduler.hasFileIngestTaskForIngestJob(this)) {
            finishProgressBar(fileIngestProgress);
            if (!taskScheduler.hasDataSourceIngestTaskForIngestJob(this)) {
                finishProgressBar(dataSourceIngestProgress);
                finish();
            }
        }
    }

    private synchronized void finishProgressBar(ProgressHandle progress) {
        if (progress != null) {
            progress.finish();
            progress = null;
        }
>>>>>>> 717dd9ce
    }

    private void finish() {
        List<IngestModuleError> errors = new ArrayList<>();
        while (!fileIngestPipelines.isEmpty()) {
            FileIngestPipeline pipeline = fileIngestPipelines.poll();
            errors.addAll(pipeline.shutDown());
        }
        if (!errors.isEmpty()) {
            logIngestModuleErrors(errors);
        }
        ingestJobsById.remove(id);
        if (!isCancelled()) {
            IngestManager.getInstance().fireIngestJobCompleted(id);
        }
    }

    private void logIngestModuleErrors(List<IngestModuleError> errors) {
        for (IngestModuleError error : errors) {
            logger.log(Level.SEVERE, error.getModuleDisplayName() + " experienced an error", error.getModuleError()); //NON-NLS
        }
    }

    boolean isCancelled() {
        return cancelled;
    }

    private void cancel() {
        cancelled = true;
        finishProgressBar(dataSourceIngestProgress);
        finishProgressBar(fileIngestProgress);
        IngestManager.getInstance().fireIngestJobCancelled(id);
    }
}<|MERGE_RESOLUTION|>--- conflicted
+++ resolved
@@ -136,7 +136,7 @@
             taskScheduler.addDataSourceTask(this, dataSource);
             startFileIngestProgressBar();
             if (!taskScheduler.addFileTasks(this, dataSource)) {
-                finishFileIngestProgressBar();
+                finishProgressBar(fileIngestProgress);
             }
         }
         return errors;
@@ -183,16 +183,6 @@
         });
         dataSourceIngestProgress.start();
         dataSourceIngestProgress.switchToIndeterminate();
-<<<<<<< HEAD
-    }
-
-    private synchronized void finishDataSourceIngestProgressBar() {
-        if (dataSourceIngestProgress != null) {
-            dataSourceIngestProgress.finish();
-            dataSourceIngestProgress = null;
-        }
-=======
->>>>>>> 717dd9ce
     }
 
     private void startFileIngestProgressBar() {
@@ -214,16 +204,6 @@
         estimatedFilesToProcess = dataSource.accept(new GetFilesCountVisitor());
         fileIngestProgress.start();
         fileIngestProgress.switchToDeterminate((int) estimatedFilesToProcess);
-<<<<<<< HEAD
-    }
-
-    private synchronized void finishFileIngestProgressBar() {
-        if (fileIngestProgress != null) {
-            fileIngestProgress.finish();
-            fileIngestProgress = null;
-        }
-=======
->>>>>>> 717dd9ce
     }
 
     void process(DataSourceIngestTask task) throws InterruptedException {
@@ -236,14 +216,6 @@
         } else {
             taskScheduler.removeQueuedTasksForIngestJob(id);            
         }
-<<<<<<< HEAD
-        // taskScheduler.taskIsCompleted(task);
-
-        dataSourceIngestProgress.finish();
-        // if (!taskScheduler.hasFileIngestTasksForIngestJob()) {
-        //    finish();
-        // }
-=======
         taskScheduler.notifyDataSourceIngestTaskCompleted(task);
 
         if (!taskScheduler.hasDataSourceIngestTaskForIngestJob(this)) {
@@ -253,7 +225,6 @@
                 finish();
             }
         }
->>>>>>> 717dd9ce
     }
 
     void process(FileIngestTask task) throws InterruptedException {
@@ -277,16 +248,6 @@
         } else {
             taskScheduler.removeQueuedTasksForIngestJob(id);            
         }
-<<<<<<< HEAD
-        // taskScheduler.taskIsCompleted(task);
-
-        // if (!taskScheduler.hasFileIngestTasksForIngestJob()) {
-        //    fileIngestProgress.finish();
-        //    if (!taskScheduler.hasDataSourceTasksForIngestJob()) {
-        //       finish();
-        //    }
-        // }
-=======
         taskScheduler.notifyFileIngestTaskCompleted(task);
 
         if (!taskScheduler.hasFileIngestTaskForIngestJob(this)) {
@@ -303,7 +264,6 @@
             progress.finish();
             progress = null;
         }
->>>>>>> 717dd9ce
     }
 
     private void finish() {
