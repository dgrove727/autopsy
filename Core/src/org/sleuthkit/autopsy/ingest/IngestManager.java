--- conflicted
+++ resolved
@@ -1303,7 +1303,6 @@
                 progress.progress(NbBundle.getMessage(this.getClass(), "IngestManager.datatSourceIngest.progress.text",
                                                       inputName), processed);
                 final IngestScheduler.DataSourceScheduler dataSourceScheduler = scheduler.getDataSourceScheduler();
-<<<<<<< HEAD
                 dataSourceScheduler.schedule(dataSourceTask);
                 progress.progress(NbBundle.getMessage(this.getClass(), "IngestManager.datatSourceIngest.progress.text",
                                                       inputName), ++processed);
@@ -1313,16 +1312,6 @@
                 final DataSourceTask<IngestModuleAbstractFile> fTask = 
                         new DataSourceTask(input, fileMods, getProcessUnallocSpace());
                 
-=======
-                dataSourceScheduler.schedule(dataSourcePipelineContext);
-                progress.progress("DataSource Ingest" + " " + inputName, ++processed);
-
-                //queue to file-level ingest pipeline
-                final ScheduledTask<IngestModuleAbstractFile> fTask = 
-                        new ScheduledTask<>(input, fileMods);
-                final PipelineContext<IngestModuleAbstractFile> filepipelineContext 
-                        = new PipelineContext<IngestModuleAbstractFile>(fTask, processUnalloc);
->>>>>>> 4d13c780
                 logger.log(Level.INFO, "Queing file ingest task: " + fTask);
                 progress.progress(
                         NbBundle.getMessage(this.getClass(), "IngestManager.fileIngest.progress.text", inputName), processed);
