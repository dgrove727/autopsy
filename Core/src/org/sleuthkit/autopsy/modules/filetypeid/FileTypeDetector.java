/*
 * Autopsy Forensic Browser
 *
 * Copyright 2011-2018 Basis Technology Corp.
 * Contact: carrier <at> sleuthkit <dot> org
 *
 * Licensed under the Apache License, Version 2.0 (the "License");
 * you may not use this file except in compliance with the License.
 * You may obtain a copy of the License at
 *
 *     http://www.apache.org/licenses/LICENSE-2.0
 *
 * Unless required by applicable law or agreed to in writing, software
 * distributed under the License is distributed on an "AS IS" BASIS,
 * WITHOUT WARRANTIES OR CONDITIONS OF ANY KIND, either express or implied.
 * See the License for the specific language governing permissions and
 * limitations under the License.
 */
package org.sleuthkit.autopsy.modules.filetypeid;

<<<<<<< HEAD
import com.google.common.base.Strings;
import java.io.IOException;
=======
>>>>>>> ad854ed4
import java.util.ArrayList;
import java.util.Collection;
import java.util.Collections;
import java.util.List;
import java.util.SortedSet;
import java.util.TreeSet;
import java.util.logging.Level;
import java.util.stream.Collectors;
import org.apache.tika.Tika;
import org.apache.tika.io.TikaInputStream;
import org.apache.tika.mime.MimeTypes;
import org.sleuthkit.autopsy.casemodule.Case;
import org.sleuthkit.autopsy.casemodule.services.Blackboard;
import org.sleuthkit.autopsy.coreutils.Logger;
import org.sleuthkit.datamodel.AbstractFile;
import org.sleuthkit.datamodel.BlackboardArtifact;
import org.sleuthkit.datamodel.BlackboardAttribute;
import org.sleuthkit.datamodel.ReadContentInputStream;
import org.sleuthkit.datamodel.TskCoreException;
import org.sleuthkit.datamodel.TskData;

/**
 * Detects the MIME type of a file by an inspection of its contents, using
 * custom file type definitions by users, custom file type definitions by
 * Autopsy, and Tika. User file type definitions take precedence over both
 * Autopsy file type definitions and Tika, and Autopsy file type definitions
 * take precendence over Tika.
 */
public class FileTypeDetector {

    private static final Logger logger = Logger.getLogger(FileTypeDetector.class.getName());
    private static final Tika tika = new Tika();
    private static final int SLACK_FILE_THRESHOLD = 4096;
    private final List<FileType> userDefinedFileTypes;
    private final List<FileType> autopsyDefinedFileTypes;
    private static SortedSet<String> tikaDetectedTypes;

    /**
     * Gets a sorted set of the file types that can be detected: the MIME types
     * detected by Tika (without optional parameters), the custom MIME types
     * defined by Autopsy, and any custom MIME types defined by the user.
     *
     * @return A list of all detectable file types.
     *
     * @throws FileTypeDetectorInitException If an error occurs while assembling
     *                                       the list of types
     */
    public static synchronized SortedSet<String> getDetectedTypes() throws FileTypeDetectorInitException {
        TreeSet<String> detectedTypes = new TreeSet<>((String string1, String string2) -> {
            int result = String.CASE_INSENSITIVE_ORDER.compare(string1, string2);
            if (result == 0) {
                result = string1.compareTo(string2);
            }
            return result;
        });
        detectedTypes.addAll(FileTypeDetector.getTikaDetectedTypes());
        try {
            for (FileType fileType : CustomFileTypesManager.getInstance().getAutopsyDefinedFileTypes()) {
                detectedTypes.add(fileType.getMimeType());
            }
        } catch (CustomFileTypesManager.CustomFileTypesException ex) {
            throw new FileTypeDetectorInitException("Error loading Autopsy custom file types", ex);
        }
        try {
            for (FileType fileType : CustomFileTypesManager.getInstance().getUserDefinedFileTypes()) {
                detectedTypes.add(fileType.getMimeType());
            }
        } catch (CustomFileTypesManager.CustomFileTypesException ex) {
            throw new FileTypeDetectorInitException("Error loading user custom file types", ex);
        }
        return detectedTypes;
    }

    /**
     * Gets a sorted set of the MIME types detected by Tika (without optional
     * parameters).
     *
     * @return A list of all detectable non-custom file types.
     *
     */
    private static SortedSet<String> getTikaDetectedTypes() {
        if (null == tikaDetectedTypes) {
            tikaDetectedTypes = org.apache.tika.mime.MimeTypes.getDefaultMimeTypes().getMediaTypeRegistry().getTypes()
                    .stream().filter(t -> !t.hasParameters()).map(s -> s.toString()).collect(Collectors.toCollection(TreeSet::new));
        }
        return Collections.unmodifiableSortedSet(tikaDetectedTypes);
    }

    /**
     * Constructs an object that detects the MIME type of a file by an
     * inspection of its contents, using custom file type definitions by users,
     * custom file type definitions by Autopsy, and Tika. User file type
     * definitions take precedence over both Autopsy file type definitions and
     * Tika, and Autopsy file type definitions take precendence over Tika.
     *
     * @throws FileTypeDetectorInitException If an initialization error occurs,
     *                                       e.g., user-defined file type
     *                                       definitions exist but cannot be
     *                                       loaded.
     */
    public FileTypeDetector() throws FileTypeDetectorInitException {
        try {
            userDefinedFileTypes = CustomFileTypesManager.getInstance().getUserDefinedFileTypes();
            autopsyDefinedFileTypes = CustomFileTypesManager.getInstance().getAutopsyDefinedFileTypes();
        } catch (CustomFileTypesManager.CustomFileTypesException ex) {
            throw new FileTypeDetectorInitException("Error loading custom file types", ex); //NON-NLS
        }
    }

    /**
     * Determines whether or not a given MIME type is detectable by this
     * detector.
     *
     * @param mimeType The MIME type name (e.g., "text/html").
     *
     * @return True or false.
     */
    public boolean isDetectable(String mimeType) {
        return isDetectableAsCustomType(userDefinedFileTypes, mimeType)
                || isDetectableAsCustomType(autopsyDefinedFileTypes, mimeType)
                || isDetectableByTika(mimeType);
    }

    /**
     * Determines whether or not a given MIME type is detectable as a
     * user-defined MIME type by this detector.
     *
     * @param customTypes
     * @param mimeType    The MIME type name (e.g., "text/html").
     *
     * @return True or false.
     */
    private boolean isDetectableAsCustomType(List<FileType> customTypes, String mimeType) {
        for (FileType fileType : customTypes) {
            if (fileType.getMimeType().equals(mimeType)) {
                return true;
            }
        }
        return false;
    }

    /**
     * Determines whether or not a given MIME type is detectable by Tika.
     *
     * @param mimeType The MIME type name (e.g., "text/html").
     *
     * @return True or false.
     */
    private boolean isDetectableByTika(String mimeType) {
        return FileTypeDetector.getTikaDetectedTypes().contains(removeOptionalParameter(mimeType));
    }

    /**
     * Detects the MIME type of a file.
     *
     * @param file The file to test.
     *
     * @return A MIME type name. If file type could not be detected, or results
     *         were uncertain, octet-stream is returned.
<<<<<<< HEAD
     *
     * @throws TskCoreException If there is a problem writing the result to the
     *                          case database.
     * 
 
     */
    public String detectFileType(AbstractFile file) throws TskCoreException {
        String mimeType = file.getMIMEType();
        if (Strings.isNullOrEmpty(mimeType) == false) {
            return mimeType;
        }
        else {
            return detect(file, false);
        }        
        
    }

    /**
     * Detects the MIME type of a file. The result is saved to the case database
     * only if the add to case database flag is set.
     * 
     * Ingest modules should not set addToCaseDb to true - the ingest process
     * handles the database save.
     *
     * @param file        The file to test.
     * @param addToCaseDb Whether the MIME type should be added to the case
     *                    database. This flag is part of a partial workaround
     *                    for a check-then-act-race condition (see notes in
     *                    comments for details).
     *
     * @return A MIME type name. If file type could not be detected or results
     *         were uncertain, octet-stream is returned.
     *
     * @throws TskCoreException If there is a problem writing the result to the
     *                          case database.
=======
>>>>>>> ad854ed4
     */
    public String detectMIMEType(AbstractFile file) {
        /*
         * Check to see if the file has already been typed.
         */
        String mimeType = file.getMIMEType();
        if (null != mimeType) {
            // We remove the optional parameter to allow this method to work
            // with legacy databases that may contain MIME types with the
            // optional parameter attached.
            return removeOptionalParameter(mimeType);
        }

        /*
         * Mark non-regular files (refer to TskData.TSK_FS_META_TYPE_ENUM),
         * zero-sized files, unallocated space, and unused blocks (refer to
         * TskData.TSK_DB_FILES_TYPE_ENUM) as octet-stream.
         */
        if (!file.isFile() || file.getSize() <= 0
                || (file.getType() == TskData.TSK_DB_FILES_TYPE_ENUM.UNALLOC_BLOCKS)
                || (file.getType() == TskData.TSK_DB_FILES_TYPE_ENUM.UNUSED_BLOCKS)
                || (file.getType() == TskData.TSK_DB_FILES_TYPE_ENUM.VIRTUAL_DIR)
                || ((file.getType() == TskData.TSK_DB_FILES_TYPE_ENUM.SLACK) && file.getSize() < SLACK_FILE_THRESHOLD)) {
            mimeType = MimeTypes.OCTET_STREAM;
        }

        /*
         * If the file is a regular file, give precedence to user-defined custom
         * file types.
         */
        if (null == mimeType) {
            mimeType = detectUserDefinedType(file);
        }

        /*
         * If the file does not match a user-defined type, give precedence to
         * custom file types defined by Autopsy.
         */
        if (null == mimeType) {
            mimeType = detectAutopsyDefinedType(file);
        }

        /*
         * If the file does not match a user-defined type, send the initial
         * bytes to Tika.
         */
        if (null == mimeType) {
            ReadContentInputStream stream = new ReadContentInputStream(file);

            try (TikaInputStream tikaInputStream = TikaInputStream.get(stream)) {
                String tikaType = tika.detect(tikaInputStream, file.getName());

                /*
                 * Remove the Tika suffix from the MIME type name.
                 */
                mimeType = tikaType.replace("tika-", ""); //NON-NLS
                /*
                 * Remove the optional parameter from the MIME type.
                 */
                mimeType = removeOptionalParameter(mimeType);

            } catch (Exception ignored) {
                /*
                 * This exception is swallowed and not logged rather than
                 * propagated because files in data sources are not always
                 * consistent with their file system metadata, making for read
                 * errors. Also, Tika can be a bit flaky at times, making this a
                 * best effort endeavor. Default to octet-stream.
                 */
                mimeType = MimeTypes.OCTET_STREAM;
            }
        }

        return mimeType;
    }

    /**
     * Removes the optional parameter from a MIME type string
     *
     * @param mimeType
     *
     * @return MIME type without the optional parameter
     */
    private String removeOptionalParameter(String mimeType) {
        int indexOfSemicolon = mimeType.indexOf(';');
        if (indexOfSemicolon != -1) {
            return mimeType.substring(0, indexOfSemicolon).trim();
        } else {
            return mimeType;
        }
    }

    /**
     * Determines whether or not the a file matches a user-defined custom file
     * type. If the file matches and corresponds to an interesting files type
     * rule, this method has the side effect of creating an interesting files
     * hit artifact and indexing that artifact for keyword search.
     *
     * @param file The file to test.
     *
     * @return The file type name string or null, if no match is detected.
     *
     * @throws TskCoreException
     */
    private String detectUserDefinedType(AbstractFile file) {
        for (FileType fileType : userDefinedFileTypes) {
            if (fileType.matches(file)) {
                if (fileType.createInterestingFileHit()) {
                    try {
                        BlackboardArtifact artifact;
                        artifact = file.newArtifact(BlackboardArtifact.ARTIFACT_TYPE.TSK_INTERESTING_FILE_HIT);
                        Collection<BlackboardAttribute> attributes = new ArrayList<>();
                        BlackboardAttribute setNameAttribute = new BlackboardAttribute(BlackboardAttribute.ATTRIBUTE_TYPE.TSK_SET_NAME, FileTypeIdModuleFactory.getModuleName(), fileType.getInterestingFilesSetName());
                        attributes.add(setNameAttribute);
                        BlackboardAttribute ruleNameAttribute = new BlackboardAttribute(BlackboardAttribute.ATTRIBUTE_TYPE.TSK_CATEGORY, FileTypeIdModuleFactory.getModuleName(), fileType.getMimeType());
                        attributes.add(ruleNameAttribute);
                        artifact.addAttributes(attributes);                        
                        try {
                            Case.getCurrentCase().getServices().getBlackboard().indexArtifact(artifact);
                        } catch (Blackboard.BlackboardException ex) {
                            logger.log(Level.SEVERE, String.format("Unable to index TSK_INTERESTING_FILE_HIT blackboard artifact %d (file obj_id=%d)", artifact.getArtifactID(), file.getId()), ex); //NON-NLS
                        }
                    } catch (TskCoreException ex) {
                        logger.log(Level.SEVERE, String.format("Unable to create TSK_INTERESTING_FILE_HIT artifact for file (obj_id=%d)", file.getId()), ex); //NON-NLS
                    }
                }
                return fileType.getMimeType();
            }
        }
        return null;
    }

    /**
     * Determines whether or not the a file matches a custom file type defined
     * by Autopsy.
     *
     * @param file The file to test.
     *
     * @return The file type name string or null, if no match is detected.
     */
    private String detectAutopsyDefinedType(AbstractFile file) {
        for (FileType fileType : autopsyDefinedFileTypes) {
            if (fileType.matches(file)) {
                return fileType.getMimeType();
            }
        }
        return null;
    }

    /*
     * Exception thrown if an initialization error occurs, e.g., user-defined
     * file type definitions exist but cannot be loaded.
     */
    public static class FileTypeDetectorInitException extends Exception {

        private static final long serialVersionUID = 1L;

        /**
         * Constructs an exception to throw if an initialization error occurs,
         * e.g., user-defined file type definitions exist but cannot be loaded.
         *
         * @param message The exception message,
         */
        FileTypeDetectorInitException(String message) {
            super(message);
        }

        /**
         * Constructs an exception to throw if an initialization error occurs,
         * e.g., user-defined file type definitions exist but cannot be loaded.
         *
         * @param message   The exception message,
         * @param throwable The underlying cause of the exception.
         */
        FileTypeDetectorInitException(String message, Throwable throwable) {
            super(message, throwable);
        }

    }

    /**
     * Gets the names of the custom file types defined by the user or by
     * Autopsy.
     *
     * @return A list of the user-defined MIME types.
     *
     * @deprecated Do not use.
     */
    @Deprecated
    public List<String> getUserDefinedTypes() {
        List<String> customFileTypes = new ArrayList<>();
        userDefinedFileTypes.forEach((fileType) -> {
            customFileTypes.add(fileType.getMimeType());
        });
        autopsyDefinedFileTypes.forEach((fileType) -> {
            customFileTypes.add(fileType.getMimeType());
        });
        return customFileTypes;
    }

    /**
     * Gets the MIME type of a file, detecting it if it is not already known. If
     * detection is necessary, the result is added to the case database.
     *
     * @param file The file.
     *
     * @return A MIME type name.
     *
     * @throws TskCoreException if detection is required and there is a problem
     *                          writing the result to the case database.
     * @deprecated Use detectMIMEType instead, and call AbstractFile.setMIMEType
     * and AbstractFile.save to save the result to the file object and the
     * database.
     */
    @Deprecated
    public String detectAndPostToBlackboard(AbstractFile file) throws TskCoreException {
        String fileType = detectMIMEType(file);
        file.setMIMEType(fileType);
        file.save();
        return fileType;
    }

    /**
     * Gets the MIME type of a file, detecting it if it is not already known. If
     * detection is necessary, the result is added to the case database.
     *
     * @param file The file.
     *
     * @return A MIME type name. If file type could not be detected or results
     *         were uncertain, octet-stream is returned.
     *
     * @throws TskCoreException if detection is required and there is a problem
     *                          writing the result to the case database.
     *
     * @deprecated Use detectMIMEType instead, and call AbstractFile.setMIMEType
     * and AbstractFile.save to save the result to the file object and the
     * database.
     */
    @Deprecated
    public String getFileType(AbstractFile file) throws TskCoreException {
        String fileType = detectMIMEType(file);
        file.setMIMEType(fileType);
        file.save();
        return fileType;
    }

    /**
     * Detects the MIME type of a file. The result is not added to the case
     * database.
     *
     * @param file The file to test.
     *
     * @return A MIME type name. If file type could not be detected or results
     *         were uncertain, octet-stream is returned.
     *
     * @throws TskCoreException
     * @deprecated Use detectMIMEType instead.
     */
    @Deprecated
    public String detect(AbstractFile file) throws TskCoreException {
        String fileType = detectMIMEType(file);
        file.setMIMEType(fileType); // Retain side effect of setting value in file object.
        return fileType;
    }

    /**
     * Detects the MIME type of a file. The result is not added to the case
     * database.
     *
     * @param file The file to test.
     *
     * @return A MIME type name. If file type could not be detected or results
     *         were uncertain, octet-stream is returned.
     *
     * @throws TskCoreException If there is a problem writing the result to the
     *                          case database.
     * 
     * @deprecated - use detectFileType to detect
     */
    @Deprecated
    public String detect(AbstractFile file) throws TskCoreException {
        return detect(file, true);
    }
}<|MERGE_RESOLUTION|>--- conflicted
+++ resolved
@@ -18,11 +18,6 @@
  */
 package org.sleuthkit.autopsy.modules.filetypeid;
 
-<<<<<<< HEAD
-import com.google.common.base.Strings;
-import java.io.IOException;
-=======
->>>>>>> ad854ed4
 import java.util.ArrayList;
 import java.util.Collection;
 import java.util.Collections;
@@ -182,44 +177,8 @@
      *
      * @return A MIME type name. If file type could not be detected, or results
      *         were uncertain, octet-stream is returned.
-<<<<<<< HEAD
-     *
-     * @throws TskCoreException If there is a problem writing the result to the
-     *                          case database.
      * 
  
-     */
-    public String detectFileType(AbstractFile file) throws TskCoreException {
-        String mimeType = file.getMIMEType();
-        if (Strings.isNullOrEmpty(mimeType) == false) {
-            return mimeType;
-        }
-        else {
-            return detect(file, false);
-        }        
-        
-    }
-
-    /**
-     * Detects the MIME type of a file. The result is saved to the case database
-     * only if the add to case database flag is set.
-     * 
-     * Ingest modules should not set addToCaseDb to true - the ingest process
-     * handles the database save.
-     *
-     * @param file        The file to test.
-     * @param addToCaseDb Whether the MIME type should be added to the case
-     *                    database. This flag is part of a partial workaround
-     *                    for a check-then-act-race condition (see notes in
-     *                    comments for details).
-     *
-     * @return A MIME type name. If file type could not be detected or results
-     *         were uncertain, octet-stream is returned.
-     *
-     * @throws TskCoreException If there is a problem writing the result to the
-     *                          case database.
-=======
->>>>>>> ad854ed4
      */
     public String detectMIMEType(AbstractFile file) {
         /*
@@ -485,22 +444,4 @@
         return fileType;
     }
 
-    /**
-     * Detects the MIME type of a file. The result is not added to the case
-     * database.
-     *
-     * @param file The file to test.
-     *
-     * @return A MIME type name. If file type could not be detected or results
-     *         were uncertain, octet-stream is returned.
-     *
-     * @throws TskCoreException If there is a problem writing the result to the
-     *                          case database.
-     * 
-     * @deprecated - use detectFileType to detect
-     */
-    @Deprecated
-    public String detect(AbstractFile file) throws TskCoreException {
-        return detect(file, true);
-    }
 }