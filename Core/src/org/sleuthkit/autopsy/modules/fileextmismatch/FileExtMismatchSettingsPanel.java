/*
 * Autopsy Forensic Browser
 *
 * Copyright 2011-2016 Basis Technology Corp.
 * Contact: carrier <at> sleuthkit <dot> org
 *
 * Licensed under the Apache License, Version 2.0 (the "License");
 * you may not use this file except in compliance with the License.
 * You may obtain a copy of the License at
 *
 *     http://www.apache.org/licenses/LICENSE-2.0
 *
 * Unless required by applicable law or agreed to in writing, software
 * distributed under the License is distributed on an "AS IS" BASIS,
 * WITHOUT WARRANTIES OR CONDITIONS OF ANY KIND, either express or implied.
 * See the License for the specific language governing permissions and
 * limitations under the License.
 */
package org.sleuthkit.autopsy.modules.fileextmismatch;

import java.awt.Color;
import java.beans.PropertyChangeListener;
import java.beans.PropertyChangeSupport;
import java.util.ArrayList;
import java.util.Collections;
import java.util.HashMap;
import java.util.HashSet;
import java.util.Set;
import java.util.logging.Level;
import javax.swing.JOptionPane;
import javax.swing.ListSelectionModel;
import javax.swing.event.ListSelectionEvent;
import javax.swing.event.ListSelectionListener;
import javax.swing.table.AbstractTableModel;
import org.netbeans.spi.options.OptionsPanelController;
import org.openide.util.NbBundle;
import org.sleuthkit.autopsy.corecomponents.OptionsPanel;
import org.sleuthkit.autopsy.coreutils.Logger;
import org.sleuthkit.autopsy.ingest.IngestModuleGlobalSettingsPanel;
import org.sleuthkit.autopsy.modules.filetypeid.FileTypeDetector;

/**
 * Container panel for File Extension Mismatch Ingest Module advanced
 * configuration options
 */
final class FileExtMismatchSettingsPanel extends IngestModuleGlobalSettingsPanel implements OptionsPanel {

    private static final Logger logger = Logger.getLogger(FileExtMismatchSettingsPanel.class.getName());
    private HashMap<String, Set<String>> editableMap = new HashMap<>();
    private ArrayList<String> mimeList = null;
    private ArrayList<String> currentExtensions = null;
    private MimeTableModel mimeTableModel;
    private ExtTableModel extTableModel;
    private final String EXT_HEADER_LABEL = NbBundle.getMessage(FileExtMismatchSettingsPanel.class,
            "AddFileExtensionAction.extHeaderLbl.text");
    private String selectedMime = "";
    private String selectedExt = "";
    ListSelectionModel lsm = null;
    private FileTypeDetector fileTypeDetector;
    private final PropertyChangeSupport pcs = new PropertyChangeSupport(this);

    public FileExtMismatchSettingsPanel() {
        mimeTableModel = new MimeTableModel();
        extTableModel = new ExtTableModel();

        try {
            fileTypeDetector = new FileTypeDetector();
        } catch (FileTypeDetector.FileTypeDetectorInitException ex) {
            logger.log(Level.SEVERE, "Failed to create file type detector", ex); //NON-NLS
            fileTypeDetector = null;
        }

        initComponents();
        customizeComponents();
    }

    @NbBundle.Messages({"FileExtMismatchSettingsPanel.Title=Global File Extension Mismatch Identification Settings"})
    private void customizeComponents() {
        setName(Bundle.FileExtMismatchSettingsPanel_Title());

        // Handle selections on the left table
        lsm = mimeTable.getSelectionModel();
        lsm.addListSelectionListener(new ListSelectionListener() {
            @Override
            public void valueChanged(ListSelectionEvent e) {
                ListSelectionModel listSelectionModel = (ListSelectionModel) e.getSource();
                if (!listSelectionModel.isSelectionEmpty()) {
                    int index = listSelectionModel.getMinSelectionIndex();
                    listSelectionModel.setSelectionInterval(index, index);

                    selectedMime = mimeList.get(index);
                    String labelStr = EXT_HEADER_LABEL + selectedMime + ":";
                    if (labelStr.length() > 80) {
                        labelStr = labelStr.substring(0, 80);
                    }
                    extHeaderLabel.setText(labelStr);
                    updateExtList();

                    extTableModel.resync();
                    removeTypeButton.setEnabled(true);
                    addExtButton.setEnabled(true);
                    //initButtons();
                } else {
                    selectedMime = "";
                    currentExtensions = null;
                    removeTypeButton.setEnabled(false);
                    addExtButton.setEnabled(false);
                    extTableModel.resync();
                }

                clearErrLabels();
            }
        });

        // Handle selections on the right table
        ListSelectionModel extLsm = extTable.getSelectionModel();
        extLsm.addListSelectionListener(new ListSelectionListener() {
            @Override
            public void valueChanged(ListSelectionEvent e) {
                ListSelectionModel listSelectionModel = (ListSelectionModel) e.getSource();
                if (!listSelectionModel.isSelectionEmpty()) {
                    int index = listSelectionModel.getMinSelectionIndex();
                    listSelectionModel.setSelectionInterval(index, index);

                    selectedExt = currentExtensions.get(index);
                    removeExtButton.setEnabled(true);
                } else {
                    selectedExt = "";
                    removeExtButton.setEnabled(false);
                }

            }
        });
        removeExtButton.setEnabled(false);
        removeTypeButton.setEnabled(false);
        addExtButton.setEnabled(false);
    }

    @Override
    public void addPropertyChangeListener(PropertyChangeListener l) {
        pcs.addPropertyChangeListener(l);
    }

    @Override
    public void removePropertyChangeListener(PropertyChangeListener l) {
        pcs.removePropertyChangeListener(l);
    }

    private void clearErrLabels() {
        mimeErrLabel.setText(" ");
        extErrorLabel.setText(" ");
    }

    /**
     * This method is called from within the constructor to initialize the form.
     * WARNING: Do NOT modify this code. The content of this method is always
     * regenerated by the Form Editor.
     */
    // <editor-fold defaultstate="collapsed" desc="Generated Code">//GEN-BEGIN:initComponents
    private void initComponents() {

        jScrollPane1 = new javax.swing.JScrollPane();
        jPanel1 = new javax.swing.JPanel();
        jSplitPane1 = new javax.swing.JSplitPane();
        mimePanel = new javax.swing.JPanel();
        jLabel1 = new javax.swing.JLabel();
        jScrollPane2 = new javax.swing.JScrollPane();
        mimeTable = new javax.swing.JTable();
        userTypeTextField = new javax.swing.JTextField();
        addTypeButton = new javax.swing.JButton();
        removeTypeButton = new javax.swing.JButton();
        mimeErrLabel = new javax.swing.JLabel();
        extensionPanel = new javax.swing.JPanel();
        userExtTextField = new javax.swing.JTextField();
        addExtButton = new javax.swing.JButton();
        jScrollPane3 = new javax.swing.JScrollPane();
        extTable = new javax.swing.JTable();
        removeExtButton = new javax.swing.JButton();
        extHeaderLabel = new javax.swing.JLabel();
        extErrorLabel = new javax.swing.JLabel();

        jScrollPane1.setBorder(null);

        jPanel1.setPreferredSize(new java.awt.Dimension(687, 450));

        jSplitPane1.setDividerLocation(430);

        jLabel1.setText(org.openide.util.NbBundle.getMessage(FileExtMismatchSettingsPanel.class, "FileExtMismatchSettingsPanel.jLabel1.text")); // NOI18N

        mimeTable.setModel(mimeTableModel);
        jScrollPane2.setViewportView(mimeTable);

        userTypeTextField.setText(org.openide.util.NbBundle.getMessage(FileExtMismatchSettingsPanel.class, "FileExtMismatchSettingsPanel.userTypeTextField.text")); // NOI18N
        userTypeTextField.addFocusListener(new java.awt.event.FocusAdapter() {
            public void focusGained(java.awt.event.FocusEvent evt) {
                userTypeTextFieldFocusGained(evt);
            }
        });

        addTypeButton.setIcon(new javax.swing.ImageIcon(getClass().getResource("/org/sleuthkit/autopsy/images/add16.png"))); // NOI18N
        addTypeButton.setText(org.openide.util.NbBundle.getMessage(FileExtMismatchSettingsPanel.class, "FileExtMismatchSettingsPanel.addTypeButton.text")); // NOI18N
        addTypeButton.addActionListener(new java.awt.event.ActionListener() {
            public void actionPerformed(java.awt.event.ActionEvent evt) {
                addTypeButtonActionPerformed(evt);
            }
        });

        removeTypeButton.setIcon(new javax.swing.ImageIcon(getClass().getResource("/org/sleuthkit/autopsy/images/delete16.png"))); // NOI18N
        removeTypeButton.setText(org.openide.util.NbBundle.getMessage(FileExtMismatchSettingsPanel.class, "FileExtMismatchSettingsPanel.removeTypeButton.text")); // NOI18N
        removeTypeButton.addActionListener(new java.awt.event.ActionListener() {
            public void actionPerformed(java.awt.event.ActionEvent evt) {
                removeTypeButtonActionPerformed(evt);
            }
        });

        mimeErrLabel.setForeground(new java.awt.Color(255, 0, 0));
        mimeErrLabel.setText(org.openide.util.NbBundle.getMessage(FileExtMismatchSettingsPanel.class, "FileExtMismatchSettingsPanel.mimeErrLabel.text")); // NOI18N

        javax.swing.GroupLayout mimePanelLayout = new javax.swing.GroupLayout(mimePanel);
        mimePanel.setLayout(mimePanelLayout);
        mimePanelLayout.setHorizontalGroup(
            mimePanelLayout.createParallelGroup(javax.swing.GroupLayout.Alignment.LEADING)
            .addGroup(mimePanelLayout.createSequentialGroup()
                .addContainerGap()
                .addGroup(mimePanelLayout.createParallelGroup(javax.swing.GroupLayout.Alignment.LEADING)
                    .addComponent(jScrollPane2, javax.swing.GroupLayout.PREFERRED_SIZE, 0, Short.MAX_VALUE)
                    .addGroup(mimePanelLayout.createSequentialGroup()
                        .addGroup(mimePanelLayout.createParallelGroup(javax.swing.GroupLayout.Alignment.LEADING)
                            .addComponent(jLabel1)
                            .addGroup(mimePanelLayout.createSequentialGroup()
                                .addComponent(userTypeTextField, javax.swing.GroupLayout.PREFERRED_SIZE, 128, javax.swing.GroupLayout.PREFERRED_SIZE)
                                .addPreferredGap(javax.swing.LayoutStyle.ComponentPlacement.RELATED)
                                .addComponent(addTypeButton)
                                .addPreferredGap(javax.swing.LayoutStyle.ComponentPlacement.RELATED)
                                .addComponent(removeTypeButton)))
                        .addGap(0, 0, Short.MAX_VALUE))
                    .addComponent(mimeErrLabel, javax.swing.GroupLayout.DEFAULT_SIZE, javax.swing.GroupLayout.DEFAULT_SIZE, Short.MAX_VALUE))
                .addContainerGap())
        );
        mimePanelLayout.setVerticalGroup(
            mimePanelLayout.createParallelGroup(javax.swing.GroupLayout.Alignment.LEADING)
            .addGroup(mimePanelLayout.createSequentialGroup()
                .addContainerGap()
                .addComponent(jLabel1)
                .addPreferredGap(javax.swing.LayoutStyle.ComponentPlacement.RELATED)
                .addComponent(jScrollPane2, javax.swing.GroupLayout.PREFERRED_SIZE, 374, javax.swing.GroupLayout.PREFERRED_SIZE)
                .addPreferredGap(javax.swing.LayoutStyle.ComponentPlacement.RELATED)
                .addGroup(mimePanelLayout.createParallelGroup(javax.swing.GroupLayout.Alignment.LEADING)
                    .addComponent(removeTypeButton, javax.swing.GroupLayout.Alignment.TRAILING, javax.swing.GroupLayout.PREFERRED_SIZE, 25, javax.swing.GroupLayout.PREFERRED_SIZE)
                    .addGroup(mimePanelLayout.createParallelGroup(javax.swing.GroupLayout.Alignment.BASELINE)
                        .addComponent(userTypeTextField, javax.swing.GroupLayout.PREFERRED_SIZE, javax.swing.GroupLayout.DEFAULT_SIZE, javax.swing.GroupLayout.PREFERRED_SIZE)
                        .addComponent(addTypeButton)))
                .addPreferredGap(javax.swing.LayoutStyle.ComponentPlacement.RELATED, javax.swing.GroupLayout.DEFAULT_SIZE, Short.MAX_VALUE)
                .addComponent(mimeErrLabel)
                .addContainerGap())
        );

        jSplitPane1.setLeftComponent(mimePanel);

        userExtTextField.setText(org.openide.util.NbBundle.getMessage(FileExtMismatchSettingsPanel.class, "FileExtMismatchSettingsPanel.userExtTextField.text")); // NOI18N
        userExtTextField.addFocusListener(new java.awt.event.FocusAdapter() {
            public void focusGained(java.awt.event.FocusEvent evt) {
                userExtTextFieldFocusGained(evt);
            }
        });

        addExtButton.setIcon(new javax.swing.ImageIcon(getClass().getResource("/org/sleuthkit/autopsy/images/add16.png"))); // NOI18N
        addExtButton.setText(org.openide.util.NbBundle.getMessage(FileExtMismatchSettingsPanel.class, "FileExtMismatchSettingsPanel.addExtButton.text")); // NOI18N
        addExtButton.addActionListener(new java.awt.event.ActionListener() {
            public void actionPerformed(java.awt.event.ActionEvent evt) {
                addExtButtonActionPerformed(evt);
            }
        });

        extTable.setModel(extTableModel);
        jScrollPane3.setViewportView(extTable);

        removeExtButton.setIcon(new javax.swing.ImageIcon(getClass().getResource("/org/sleuthkit/autopsy/images/delete16.png"))); // NOI18N
        removeExtButton.setText(org.openide.util.NbBundle.getMessage(FileExtMismatchSettingsPanel.class, "FileExtMismatchSettingsPanel.removeExtButton.text")); // NOI18N
        removeExtButton.addActionListener(new java.awt.event.ActionListener() {
            public void actionPerformed(java.awt.event.ActionEvent evt) {
                removeExtButtonActionPerformed(evt);
            }
        });

        extHeaderLabel.setText(org.openide.util.NbBundle.getMessage(FileExtMismatchSettingsPanel.class, "FileExtMismatchSettingsPanel.extHeaderLabel.text")); // NOI18N

        extErrorLabel.setForeground(new java.awt.Color(255, 0, 0));
        extErrorLabel.setText(org.openide.util.NbBundle.getMessage(FileExtMismatchSettingsPanel.class, "FileExtMismatchSettingsPanel.extErrorLabel.text")); // NOI18N

        javax.swing.GroupLayout extensionPanelLayout = new javax.swing.GroupLayout(extensionPanel);
        extensionPanel.setLayout(extensionPanelLayout);
        extensionPanelLayout.setHorizontalGroup(
            extensionPanelLayout.createParallelGroup(javax.swing.GroupLayout.Alignment.LEADING)
            .addGroup(extensionPanelLayout.createSequentialGroup()
                .addContainerGap()
                .addGroup(extensionPanelLayout.createParallelGroup(javax.swing.GroupLayout.Alignment.LEADING)
                    .addGroup(extensionPanelLayout.createSequentialGroup()
                        .addComponent(extHeaderLabel, javax.swing.GroupLayout.PREFERRED_SIZE, 324, javax.swing.GroupLayout.PREFERRED_SIZE)
                        .addContainerGap(37, Short.MAX_VALUE))
                    .addComponent(extErrorLabel, javax.swing.GroupLayout.DEFAULT_SIZE, javax.swing.GroupLayout.DEFAULT_SIZE, Short.MAX_VALUE)
                    .addComponent(jScrollPane3, javax.swing.GroupLayout.PREFERRED_SIZE, 0, Short.MAX_VALUE)
                    .addGroup(javax.swing.GroupLayout.Alignment.TRAILING, extensionPanelLayout.createSequentialGroup()
                        .addComponent(userExtTextField)
                        .addPreferredGap(javax.swing.LayoutStyle.ComponentPlacement.RELATED)
                        .addComponent(addExtButton)
                        .addGap(4, 4, 4)
                        .addComponent(removeExtButton))))
        );
        extensionPanelLayout.setVerticalGroup(
            extensionPanelLayout.createParallelGroup(javax.swing.GroupLayout.Alignment.LEADING)
            .addGroup(javax.swing.GroupLayout.Alignment.TRAILING, extensionPanelLayout.createSequentialGroup()
                .addContainerGap()
                .addComponent(extHeaderLabel)
                .addPreferredGap(javax.swing.LayoutStyle.ComponentPlacement.RELATED)
                .addComponent(jScrollPane3, javax.swing.GroupLayout.DEFAULT_SIZE, 367, Short.MAX_VALUE)
                .addPreferredGap(javax.swing.LayoutStyle.ComponentPlacement.UNRELATED)
                .addGroup(extensionPanelLayout.createParallelGroup(javax.swing.GroupLayout.Alignment.BASELINE)
                    .addComponent(userExtTextField, javax.swing.GroupLayout.PREFERRED_SIZE, javax.swing.GroupLayout.DEFAULT_SIZE, javax.swing.GroupLayout.PREFERRED_SIZE)
                    .addComponent(addExtButton)
                    .addComponent(removeExtButton))
                .addGap(5, 5, 5)
                .addComponent(extErrorLabel)
                .addContainerGap())
        );

        jSplitPane1.setRightComponent(extensionPanel);

        javax.swing.GroupLayout jPanel1Layout = new javax.swing.GroupLayout(jPanel1);
        jPanel1.setLayout(jPanel1Layout);
        jPanel1Layout.setHorizontalGroup(
            jPanel1Layout.createParallelGroup(javax.swing.GroupLayout.Alignment.LEADING)
            .addGroup(jPanel1Layout.createSequentialGroup()
                .addContainerGap()
                .addComponent(jSplitPane1))
        );
        jPanel1Layout.setVerticalGroup(
            jPanel1Layout.createParallelGroup(javax.swing.GroupLayout.Alignment.LEADING)
            .addGroup(jPanel1Layout.createSequentialGroup()
                .addContainerGap()
                .addComponent(jSplitPane1, javax.swing.GroupLayout.PREFERRED_SIZE, 466, javax.swing.GroupLayout.PREFERRED_SIZE)
                .addGap(31, 31, 31))
        );

        jScrollPane1.setViewportView(jPanel1);

        javax.swing.GroupLayout layout = new javax.swing.GroupLayout(this);
        this.setLayout(layout);
        layout.setHorizontalGroup(
            layout.createParallelGroup(javax.swing.GroupLayout.Alignment.LEADING)
            .addComponent(jScrollPane1, javax.swing.GroupLayout.DEFAULT_SIZE, 838, Short.MAX_VALUE)
        );
        layout.setVerticalGroup(
            layout.createParallelGroup(javax.swing.GroupLayout.Alignment.LEADING)
            .addGroup(layout.createSequentialGroup()
                .addComponent(jScrollPane1, javax.swing.GroupLayout.PREFERRED_SIZE, 482, javax.swing.GroupLayout.PREFERRED_SIZE)
                .addContainerGap(18, Short.MAX_VALUE))
        );
    }// </editor-fold>//GEN-END:initComponents

    // Add a user-provided filename extension string to the selecte mimetype
    private void addExtButtonActionPerformed(java.awt.event.ActionEvent evt) {//GEN-FIRST:event_addExtButtonActionPerformed
        String newExt = userExtTextField.getText();
        if (newExt.isEmpty()) {
            extErrorLabel.setForeground(Color.red);
            extErrorLabel.setText(
                    NbBundle.getMessage(this.getClass(), "FileExtMismatchConfigPanel.addExtButton.errLabel.empty"));
            return;
        }

        if (selectedMime.isEmpty()) {
            extErrorLabel.setForeground(Color.red);
            extErrorLabel.setText(
                    NbBundle.getMessage(this.getClass(), "FileExtMismatchConfigPanel.addExtButton.errLabel.noMimeType"));
            return;
        }

        if (currentExtensions.contains(newExt)) {
            extErrorLabel.setForeground(Color.red);
            extErrorLabel.setText(
                    NbBundle.getMessage(this.getClass(), "FileExtMismatchConfigPanel.addExtButton.errLabel.extExists"));
            return;
        }

        Set<String> editedExtensions = editableMap.get(selectedMime);
        editedExtensions.add(newExt);

        // Old array will be replaced by new array for this key
        editableMap.put(selectedMime, editedExtensions);

        // Refresh table
        updateExtList();
        extTableModel.resync();
<<<<<<< HEAD

        // user feedback for successful add
        extErrorLabel.setForeground(Color.blue);
        extErrorLabel.setText(
                NbBundle.getMessage(this.getClass(), "FileExtMismatchConfigPanel.addExtButton.errLabel.extAdded",
                        newExt));
        extRemoveErrLabel.setText(" ");
        userExtTextField.setText("");
        setIsModified();
        pcs.firePropertyChange(OptionsPanelController.PROP_CHANGED, null, null);
=======
        this.userExtTextField.setText("");
>>>>>>> 41802b4c
    }//GEN-LAST:event_addExtButtonActionPerformed

    private void addTypeButtonActionPerformed(java.awt.event.ActionEvent evt) {//GEN-FIRST:event_addTypeButtonActionPerformed
        String newMime = userTypeTextField.getText();
        if (newMime.isEmpty()) {
            mimeErrLabel.setForeground(Color.red);
            mimeErrLabel.setText(NbBundle.getMessage(this.getClass(), "FileExtMismatchConfigPanel.addTypeButton.empty"));
            return;
        }
        if (newMime.equals("application/octet-stream")) { //NON-NLS
            mimeErrLabel.setForeground(Color.red);
            mimeErrLabel.setText(NbBundle.getMessage(this.getClass(),
                    "FileExtMismatchConfigPanel.addTypeButton.mimeTypeNotSupported"));
            return;
        }
        if (mimeList.contains(newMime)) {
            mimeErrLabel.setForeground(Color.red);
            mimeErrLabel.setText(
                    NbBundle.getMessage(this.getClass(), "FileExtMismatchConfigPanel.addTypeButton.mimeTypeExists"));
            return;
        }

        boolean mimeTypeDetectable = (null != fileTypeDetector) ? fileTypeDetector.isDetectable(newMime) : false;
        if (!mimeTypeDetectable) {
            mimeErrLabel.setForeground(Color.red);
            mimeErrLabel.setText(NbBundle.getMessage(this.getClass(),
                    "FileExtMismatchConfigPanel.addTypeButton.mimeTypeNotDetectable"));
            return;
        }

        editableMap.put(newMime, new HashSet<String>());

        // Refresh table
        updateMimeList();
        mimeTableModel.resync();
        userTypeTextField.setText("");
<<<<<<< HEAD
        setIsModified();
        pcs.firePropertyChange(OptionsPanelController.PROP_CHANGED, null, null);
=======
>>>>>>> 41802b4c
    }//GEN-LAST:event_addTypeButtonActionPerformed

    private void userExtTextFieldFocusGained(java.awt.event.FocusEvent evt) {//GEN-FIRST:event_userExtTextFieldFocusGained
        extErrorLabel.setText(" "); //space so Swing doesn't mess up vertical spacing
    }//GEN-LAST:event_userExtTextFieldFocusGained

    private void userTypeTextFieldFocusGained(java.awt.event.FocusEvent evt) {//GEN-FIRST:event_userTypeTextFieldFocusGained
        mimeErrLabel.setText(" "); //space so Swing doesn't mess up vertical spacing
    }//GEN-LAST:event_userTypeTextFieldFocusGained

    private void removeTypeButtonActionPerformed(java.awt.event.ActionEvent evt) {//GEN-FIRST:event_removeTypeButtonActionPerformed
        if (selectedMime.isEmpty()) {
            mimeErrLabel.setForeground(Color.red);
            mimeErrLabel.setText(
                    NbBundle.getMessage(this.getClass(), "FileExtMismatchConfigPanel.removeTypeButton.noneSelected"));
            return;
        }

        editableMap.remove(selectedMime);
        String deadMime = selectedMime;

        // Refresh table
        updateMimeList();
        mimeTableModel.resync();
<<<<<<< HEAD

        // user feedback for successful add
        mimeRemoveErrLabel.setForeground(Color.blue);
        mimeRemoveErrLabel.setText(
                NbBundle.getMessage(this.getClass(), "FileExtMismatchConfigPanel.remoteTypeButton.deleted", deadMime));
        setIsModified();
        pcs.firePropertyChange(OptionsPanelController.PROP_CHANGED, null, null);
=======
>>>>>>> 41802b4c
    }//GEN-LAST:event_removeTypeButtonActionPerformed

    private void removeExtButtonActionPerformed(java.awt.event.ActionEvent evt) {//GEN-FIRST:event_removeExtButtonActionPerformed
        if (selectedExt.isEmpty()) {
            extErrorLabel.setForeground(Color.red);
            extErrorLabel.setText(
                    NbBundle.getMessage(this.getClass(), "FileExtMismatchConfigPanel.removeExtButton.noneSelected"));
            return;
        }

        if (selectedMime.isEmpty()) {
            extErrorLabel.setForeground(Color.red);
            extErrorLabel.setText(NbBundle.getMessage(this.getClass(),
                    "FileExtMismatchConfigPanel.removeExtButton.noMimeTypeSelected"));
            return;
        }

        Set<String> editedExtensions = editableMap.get(selectedMime);
        editedExtensions.remove(selectedExt);
        String deadExt = selectedExt;

        // Old array will be replaced by new array for this key
        editableMap.put(selectedMime, editedExtensions);

        // Refresh tables        
        updateExtList();
        extTableModel.resync();
<<<<<<< HEAD

        // user feedback for successful add
        extRemoveErrLabel.setForeground(Color.blue);
        extRemoveErrLabel.setText(
                NbBundle.getMessage(this.getClass(), "FileExtMismatchConfigPanel.removeExtButton.deleted", deadExt));
        setIsModified();
        pcs.firePropertyChange(OptionsPanelController.PROP_CHANGED, null, null);
=======
>>>>>>> 41802b4c
    }//GEN-LAST:event_removeExtButtonActionPerformed

    private void updateMimeList() {
        mimeList = new ArrayList<>(editableMap.keySet());
        if (mimeList.size() > 0) {
            Collections.sort(mimeList);
        }
    }

    private void updateExtList() {
        Set<String> temp = editableMap.get(selectedMime);
        if (temp != null) {
            currentExtensions = new ArrayList<>(temp);
            if (temp.size() > 0) {
                Collections.sort(currentExtensions);
            }
        } else {
            currentExtensions = null;
        }
    }

    @Override
    public void saveSettings() {
        try {
            FileExtMismatchSettings.writeSettings(new FileExtMismatchSettings(editableMap));
            mimeErrLabel.setText(" ");
            extErrorLabel.setText(" ");
        } catch (FileExtMismatchSettings.FileExtMismatchSettingsException ex) {
            //error
            JOptionPane.showMessageDialog(this,
                    NbBundle.getMessage(this.getClass(),
                            "FileExtMismatchConfigPanel.store.msgDlg.msg"),
                    NbBundle.getMessage(this.getClass(),
                            "FileExtMismatchConfigPanel.save.msgDlg.title"),
                    JOptionPane.ERROR_MESSAGE);
        }
    }

    @Override
    public void load() {
        try {
            // Load the configuration into a buffer that the user can modify. They can choose
            // to save it back to the file after making changes.
            editableMap = FileExtMismatchSettings.readSettings().getMimeTypeToExtsMap();

        } catch (FileExtMismatchSettings.FileExtMismatchSettingsException ex) {
            //error
            JOptionPane.showMessageDialog(this,
                    NbBundle.getMessage(this.getClass(),
                            "AddFileExtensionAction.msgDlg.msg2"),
                    NbBundle.getMessage(this.getClass(),
                            "FileExtMismatchConfigPanel.save.msgDlg.title"),
                    JOptionPane.ERROR_MESSAGE);
        }
        updateMimeList();
        updateExtList();
    }

    @Override
    public void store() {
        saveSettings();
    }

    public void cancel() {
        clearErrLabels();
        load(); // The next time this panel is opened, we want it to be fresh
    }

    public void ok() {
        store();
        clearErrLabels();
        load(); // The next time this panel is opened, we want it to be fresh
    }

    boolean valid() {
        return true;
    }
    // Variables declaration - do not modify//GEN-BEGIN:variables
    private javax.swing.JButton addExtButton;
    private javax.swing.JButton addTypeButton;
    private javax.swing.JLabel extErrorLabel;
    private javax.swing.JLabel extHeaderLabel;
    private javax.swing.JTable extTable;
    private javax.swing.JPanel extensionPanel;
    private javax.swing.JLabel jLabel1;
    private javax.swing.JPanel jPanel1;
    private javax.swing.JScrollPane jScrollPane1;
    private javax.swing.JScrollPane jScrollPane2;
    private javax.swing.JScrollPane jScrollPane3;
    private javax.swing.JSplitPane jSplitPane1;
    private javax.swing.JLabel mimeErrLabel;
    private javax.swing.JPanel mimePanel;
    private javax.swing.JTable mimeTable;
    private javax.swing.JButton removeExtButton;
    private javax.swing.JButton removeTypeButton;
    private javax.swing.JTextField userExtTextField;
    private javax.swing.JTextField userTypeTextField;
    // End of variables declaration//GEN-END:variables

    private class MimeTableModel extends AbstractTableModel {

        @Override
        public int getColumnCount() {
            return 1;
        }

        @Override
        public int getRowCount() {
            return editableMap == null ? 0 : editableMap.size();
        }

        @Override
        public String getColumnName(int column) {
            String colName = null;
            return colName;
        }

        @Override
        public Object getValueAt(int rowIndex, int columnIndex) {
            Object ret = null;
            if ((mimeList == null) || (rowIndex > mimeList.size())) {
                return "";
            }
            String word = mimeList.get(rowIndex);
            switch (columnIndex) {
                case 0:
                    ret = (Object) word;
                    break;
                default:
                    logger.log(Level.SEVERE, "Invalid table column index: {0}", columnIndex); //NON-NLS
                    break;
            }
            return ret;
        }

        @Override
        public boolean isCellEditable(int rowIndex, int columnIndex) {
            return false;
        }

        @Override
        public void setValueAt(Object aValue, int rowIndex, int columnIndex) {
        }

        @Override
        public Class<?> getColumnClass(int c) {
            return getValueAt(0, c).getClass();
        }

        void resync() {
            fireTableDataChanged();
        }
    }

    private class ExtTableModel extends AbstractTableModel {

        @Override
        public int getColumnCount() {
            return 1;
        }

        @Override
        public int getRowCount() {
            return currentExtensions == null ? 0 : currentExtensions.size();
        }

        @Override
        public String getColumnName(int column) {
            String colName = null;
            return colName;
        }

        @Override
        public Object getValueAt(int rowIndex, int columnIndex) {
            Object ret = null;

            if ((currentExtensions == null) || (currentExtensions.isEmpty()) || (rowIndex > currentExtensions.size())) {
                return "";
            }
            String word = currentExtensions.get(rowIndex);
            switch (columnIndex) {
                case 0:
                    ret = (Object) word;
                    break;
                default:
                    logger.log(Level.SEVERE, "Invalid table column index: {0}", columnIndex); //NON-NLS
                    break;
            }
            return ret;
        }

        @Override
        public boolean isCellEditable(int rowIndex, int columnIndex) {
            return false;
        }

        @Override
        public void setValueAt(Object aValue, int rowIndex, int columnIndex) {
        }

        @Override
        public Class<?> getColumnClass(int c) {
            return getValueAt(0, c).getClass();
        }

        void resync() {
            fireTableDataChanged();
        }
    }
}<|MERGE_RESOLUTION|>--- conflicted
+++ resolved
@@ -391,20 +391,7 @@
         // Refresh table
         updateExtList();
         extTableModel.resync();
-<<<<<<< HEAD
-
-        // user feedback for successful add
-        extErrorLabel.setForeground(Color.blue);
-        extErrorLabel.setText(
-                NbBundle.getMessage(this.getClass(), "FileExtMismatchConfigPanel.addExtButton.errLabel.extAdded",
-                        newExt));
-        extRemoveErrLabel.setText(" ");
-        userExtTextField.setText("");
-        setIsModified();
-        pcs.firePropertyChange(OptionsPanelController.PROP_CHANGED, null, null);
-=======
         this.userExtTextField.setText("");
->>>>>>> 41802b4c
     }//GEN-LAST:event_addExtButtonActionPerformed
 
     private void addTypeButtonActionPerformed(java.awt.event.ActionEvent evt) {//GEN-FIRST:event_addTypeButtonActionPerformed
@@ -441,11 +428,7 @@
         updateMimeList();
         mimeTableModel.resync();
         userTypeTextField.setText("");
-<<<<<<< HEAD
-        setIsModified();
         pcs.firePropertyChange(OptionsPanelController.PROP_CHANGED, null, null);
-=======
->>>>>>> 41802b4c
     }//GEN-LAST:event_addTypeButtonActionPerformed
 
     private void userExtTextFieldFocusGained(java.awt.event.FocusEvent evt) {//GEN-FIRST:event_userExtTextFieldFocusGained
@@ -470,16 +453,7 @@
         // Refresh table
         updateMimeList();
         mimeTableModel.resync();
-<<<<<<< HEAD
-
-        // user feedback for successful add
-        mimeRemoveErrLabel.setForeground(Color.blue);
-        mimeRemoveErrLabel.setText(
-                NbBundle.getMessage(this.getClass(), "FileExtMismatchConfigPanel.remoteTypeButton.deleted", deadMime));
-        setIsModified();
         pcs.firePropertyChange(OptionsPanelController.PROP_CHANGED, null, null);
-=======
->>>>>>> 41802b4c
     }//GEN-LAST:event_removeTypeButtonActionPerformed
 
     private void removeExtButtonActionPerformed(java.awt.event.ActionEvent evt) {//GEN-FIRST:event_removeExtButtonActionPerformed
@@ -507,16 +481,7 @@
         // Refresh tables        
         updateExtList();
         extTableModel.resync();
-<<<<<<< HEAD
-
-        // user feedback for successful add
-        extRemoveErrLabel.setForeground(Color.blue);
-        extRemoveErrLabel.setText(
-                NbBundle.getMessage(this.getClass(), "FileExtMismatchConfigPanel.removeExtButton.deleted", deadExt));
-        setIsModified();
         pcs.firePropertyChange(OptionsPanelController.PROP_CHANGED, null, null);
-=======
->>>>>>> 41802b4c
     }//GEN-LAST:event_removeExtButtonActionPerformed
 
     private void updateMimeList() {
