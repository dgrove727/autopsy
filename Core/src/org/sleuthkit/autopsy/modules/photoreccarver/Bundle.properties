OpenIDE-Module-Name=PhotoRec Carver Ingest Module
OpenIDE-Module-Display-Category=Ingest Module
OpenIDE-Module-Long-Description=PhotoRec Carver ingest module. \n\n Carves unallocated space and feeds the resulting carved files back into the system for processing.
OpenIDE-Module-Short-Description=Carves unallocated space and feeds carved files back into the system for processing.
moduleDisplayName.text=PhotoRec Carver
moduleDescription.text=Runs PhotoRec carver against unallocated space in the data source.

<<<<<<< HEAD
unallocatedSpaceProcessingSettingsError.message="Process Unallocated Space" is not checked. This module is designed to carve unallocated space. Either allow processing of unallocated space, or do not use this module.
unsupportedOS.message=Module is not supported for other than Windows platforms
missingExecutable.message=Unable to locate unallocated carver executable.
cannotRunExecutable.message=Unable to execute unallocated carver
cannotCreateOutputDir.message=Unable to create output directory: {0}
PhotoRecIngestModule.processTerminated=PhotoRec Carver ingest module was terminated due to exceeding max allowable run time when scanning 
=======
unallocatedSpaceProcessingSettingsError.message="Process Unallocated Space" is not checked. The PhotoRec module is designed to carve unallocated space. Either enable processing of unallocated space or disable this module.
unsupportedOS.message=PhotoRec Module is supported only on Windows platforms
missingExecutable.message=Unable to locate PhotoRec executable.
cannotRunExecutable.message=Unable to execute PhotoRec
cannotCreateOutputDir.message=Unable to create output directory: {0}
PhotoRecIngestModule.processTerminated=PhotoRec Carver ingest module was terminated due to exceeding max allowable run time when scanning
>>>>>>> 9a989506
PhotoRecIngestModule.moduleError=PhotoRec Carver Module Error
PhotoRecIngestModule.UnableToCarve=Unable to carve file: {0}
PhotoRecIngestModule.NotEnoughDiskSpace=Not enough disk space to save unallocated file. Carving will be skipped.<|MERGE_RESOLUTION|>--- conflicted
+++ resolved
@@ -5,21 +5,12 @@
 moduleDisplayName.text=PhotoRec Carver
 moduleDescription.text=Runs PhotoRec carver against unallocated space in the data source.
 
-<<<<<<< HEAD
-unallocatedSpaceProcessingSettingsError.message="Process Unallocated Space" is not checked. This module is designed to carve unallocated space. Either allow processing of unallocated space, or do not use this module.
-unsupportedOS.message=Module is not supported for other than Windows platforms
-missingExecutable.message=Unable to locate unallocated carver executable.
-cannotRunExecutable.message=Unable to execute unallocated carver
-cannotCreateOutputDir.message=Unable to create output directory: {0}
-PhotoRecIngestModule.processTerminated=PhotoRec Carver ingest module was terminated due to exceeding max allowable run time when scanning 
-=======
 unallocatedSpaceProcessingSettingsError.message="Process Unallocated Space" is not checked. The PhotoRec module is designed to carve unallocated space. Either enable processing of unallocated space or disable this module.
 unsupportedOS.message=PhotoRec Module is supported only on Windows platforms
 missingExecutable.message=Unable to locate PhotoRec executable.
 cannotRunExecutable.message=Unable to execute PhotoRec
 cannotCreateOutputDir.message=Unable to create output directory: {0}
 PhotoRecIngestModule.processTerminated=PhotoRec Carver ingest module was terminated due to exceeding max allowable run time when scanning
->>>>>>> 9a989506
 PhotoRecIngestModule.moduleError=PhotoRec Carver Module Error
 PhotoRecIngestModule.UnableToCarve=Unable to carve file: {0}
 PhotoRecIngestModule.NotEnoughDiskSpace=Not enough disk space to save unallocated file. Carving will be skipped.