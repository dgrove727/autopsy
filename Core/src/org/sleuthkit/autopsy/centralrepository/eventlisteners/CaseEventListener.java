/*
 * Central Repository
 *
 * Copyright 2015-2017 Basis Technology Corp.
 * Contact: carrier <at> sleuthkit <dot> org
 *
 * Licensed under the Apache License, Version 2.0 (the "License");
 * you may not use this file except in compliance with the License.
 * You may obtain a copy of the License at
 *
 *     http://www.apache.org/licenses/LICENSE-2.0
 *
 * Unless required by applicable law or agreed to in writing, software
 * distributed under the License is distributed on an "AS IS" BASIS,
 * WITHOUT WARRANTIES OR CONDITIONS OF ANY KIND, either express or implied.
 * See the License for the specific language governing permissions and
 * limitations under the License.
 */
package org.sleuthkit.autopsy.centralrepository.eventlisteners;

import com.google.common.util.concurrent.ThreadFactoryBuilder;
import java.beans.PropertyChangeEvent;
import java.beans.PropertyChangeListener;
import java.util.List;
import java.util.concurrent.ExecutorService;
import java.util.concurrent.Executors;
import java.util.logging.Level;
import java.util.stream.Collectors;
import org.openide.util.NbBundle.Messages;
import org.sleuthkit.autopsy.casemodule.Case;
import org.sleuthkit.autopsy.casemodule.events.BlackBoardArtifactTagAddedEvent;
import org.sleuthkit.autopsy.casemodule.events.BlackBoardArtifactTagDeletedEvent;
import org.sleuthkit.autopsy.casemodule.events.ContentTagAddedEvent;
import org.sleuthkit.autopsy.casemodule.events.ContentTagDeletedEvent;
import org.sleuthkit.autopsy.casemodule.events.DataSourceAddedEvent;
import org.sleuthkit.autopsy.casemodule.services.TagsManager;
import org.sleuthkit.autopsy.coreutils.Logger;
import org.sleuthkit.autopsy.centralrepository.datamodel.CorrelationAttribute;
import org.sleuthkit.autopsy.centralrepository.datamodel.EamArtifactUtil;
import org.sleuthkit.autopsy.centralrepository.datamodel.CorrelationCase;
import org.sleuthkit.autopsy.centralrepository.datamodel.CorrelationDataSource;
import org.sleuthkit.autopsy.centralrepository.datamodel.EamDb;
import org.sleuthkit.autopsy.centralrepository.datamodel.EamDbException;
import org.sleuthkit.autopsy.centralrepository.datamodel.EamOrganization;
import org.sleuthkit.autopsy.coreutils.ThreadUtils;
import org.sleuthkit.datamodel.AbstractFile;
import org.sleuthkit.datamodel.BlackboardArtifact;
import org.sleuthkit.datamodel.BlackboardArtifactTag;
import org.sleuthkit.datamodel.Content;
import org.sleuthkit.datamodel.ContentTag;
import org.sleuthkit.datamodel.TskCoreException;
import org.sleuthkit.datamodel.TskData;
import org.sleuthkit.datamodel.TskDataException;

/**
 * Listen for case events and update entries in the Central Repository database
 * accordingly
 */
@Messages({"caseeventlistener.evidencetag=Evidence"})
final class CaseEventListener implements PropertyChangeListener {

    private static final Logger LOGGER = Logger.getLogger(CaseEventListener.class.getName());
    private final ExecutorService jobProcessingExecutor;
    private static final String CASE_EVENT_THREAD_NAME = "Case-Event-Listener-%d";

    CaseEventListener() {
        jobProcessingExecutor = Executors.newSingleThreadExecutor(new ThreadFactoryBuilder().setNameFormat(CASE_EVENT_THREAD_NAME).build());
    }

    void shutdown() {
        ThreadUtils.shutDownTaskExecutor(jobProcessingExecutor);
    }

    @Override
    public void propertyChange(PropertyChangeEvent evt) {
        EamDb dbManager;
        try {
            dbManager = EamDb.getInstance();
        } catch (EamDbException ex) {
            LOGGER.log(Level.SEVERE, "Failed to get instance of db manager.", ex);
            return;
        }
        switch (Case.Events.valueOf(evt.getPropertyName())) {
            case CONTENT_TAG_ADDED:
            case CONTENT_TAG_DELETED: {
                jobProcessingExecutor.submit(new ContentTagTask(dbManager, evt));
            }
            break;

            case BLACKBOARD_ARTIFACT_TAG_DELETED:
            case BLACKBOARD_ARTIFACT_TAG_ADDED: {
                jobProcessingExecutor.submit(new BlackboardTagTask(dbManager, evt));
            }
            break;

            case DATA_SOURCE_ADDED: {
                jobProcessingExecutor.submit(new DataSourceAddedTask(dbManager, evt));
            }
            break;

            case CURRENT_CASE: {
                jobProcessingExecutor.submit(new CurrentCaseTask(dbManager, evt));
            }
            break;

            case NAME: {
                // The display name of the case has been changed

                if (!EamDb.isEnabled()) {
                    break;
                }

                if (evt.getNewValue() instanceof String) {
                    String newName = (String) evt.getNewValue();
                    try {
                        // See if the case is in the database. If it is, update the display name.
                        CorrelationCase existingCase = dbManager.getCaseByUUID(Case.getCurrentCase().getName());

                        if (null != existingCase) {
                            existingCase.setDisplayName(newName);
                            dbManager.updateCase(existingCase);
                        }
                    } catch (EamDbException ex) {
                        LOGGER.log(Level.SEVERE, "Error connecting to Central Repository database.", ex); //NON-NLS
                    }
                }
            } // NAME
            break;
        }
    }

    private final class ContentTagTask implements Runnable {

        private final EamDb dbManager;
        private final PropertyChangeEvent event;

        private ContentTagTask(EamDb db, PropertyChangeEvent evt) {
            dbManager = db;
            event = evt;
        }

        @Override
        public void run() {
            if (!EamDb.isEnabled()) {
                return;
            }

            AbstractFile af;
            TskData.FileKnown knownStatus;
            String comment;
            if (Case.Events.valueOf(event.getPropertyName()) == Case.Events.CONTENT_TAG_ADDED) {
                // For added tags, we want to change the known status to BAD if the 
                // tag that was just added is in the list of central repo tags.
                final ContentTagAddedEvent tagAddedEvent = (ContentTagAddedEvent) event;
                final ContentTag tagAdded = tagAddedEvent.getAddedTag();

                if (dbManager.getBadTags().contains(tagAdded.getName().getDisplayName())) {
                    if (tagAdded.getContent() instanceof AbstractFile) {
                        af = (AbstractFile) tagAdded.getContent();
                        knownStatus = TskData.FileKnown.BAD;
                        comment = tagAdded.getComment();
                    } else {
                        LOGGER.log(Level.WARNING, "Error updating non-file object");
                        return;
                    }
                } else {
                    // The added tag isn't flagged as bad in central repo, so do nothing
                    return;
                }
            } else { // CONTENT_TAG_DELETED
                // For deleted tags, we want to set the file status to UNKNOWN if:
                //   - The tag that was just removed is notable in central repo
                //   - There are no remaining tags that are notable 
                final ContentTagDeletedEvent tagDeletedEvent = (ContentTagDeletedEvent) event;
                long contentID = tagDeletedEvent.getDeletedTagInfo().getContentID();

                String tagName = tagDeletedEvent.getDeletedTagInfo().getName().getDisplayName();
                if (!dbManager.getBadTags().contains(tagName)) {
                    // If the tag that got removed isn't on the list of central repo tags, do nothing
                    return;
                }

                try {
                    // Get the remaining tags on the content object
                    Content content = Case.getCurrentCase().getSleuthkitCase().getContentById(contentID);
                    TagsManager tagsManager = Case.getCurrentCase().getServices().getTagsManager();
                    List<ContentTag> tags = tagsManager.getContentTagsByContent(content);

                    if (tags.stream()
                            .map(tag -> tag.getName().getDisplayName())
                            .filter(dbManager.getBadTags()::contains)
                            .collect(Collectors.toList())
                            .isEmpty()) {

                        // There are no more bad tags on the object
                        if (content instanceof AbstractFile) {
                            af = (AbstractFile) content;
                            knownStatus = TskData.FileKnown.UNKNOWN;
                            comment = "";
                        } else {
                            LOGGER.log(Level.WARNING, "Error updating non-file object");
                            return;
                        }
                    } else {
                        // There's still at least one bad tag, so leave the known status as is
                        return;
                    }
                } catch (TskCoreException ex) {
                    LOGGER.log(Level.SEVERE, "Failed to find content", ex);
                    return;
                }
            }

            final CorrelationAttribute eamArtifact = EamArtifactUtil.getEamArtifactFromContent(af,
                    knownStatus, comment);

            if (eamArtifact != null) {
                // send update to Central Repository db
                try {
                    dbManager.setArtifactInstanceKnownStatus(eamArtifact, knownStatus);
                } catch (EamDbException ex) {
                    LOGGER.log(Level.SEVERE, "Error connecting to Central Repository database while setting artifact known status.", ex); //NON-NLS
                }
            }
        } // CONTENT_TAG_ADDED, CONTENT_TAG_DELETED
    }

    private final class BlackboardTagTask implements Runnable {

        private final EamDb dbManager;
        private final PropertyChangeEvent event;

        private BlackboardTagTask(EamDb db, PropertyChangeEvent evt) {
            dbManager = db;
            event = evt;
        }

        @Override
        public void run() {
            if (!EamDb.isEnabled()) {
                return;
            }

            Content content;
            BlackboardArtifact bbArtifact;
            TskData.FileKnown knownStatus;
            String comment;
            if (Case.Events.valueOf(event.getPropertyName()) == Case.Events.BLACKBOARD_ARTIFACT_TAG_ADDED) {
                // For added tags, we want to change the known status to BAD if the 
                // tag that was just added is in the list of central repo tags.
                final BlackBoardArtifactTagAddedEvent tagAddedEvent = (BlackBoardArtifactTagAddedEvent) event;
                final BlackboardArtifactTag tagAdded = tagAddedEvent.getAddedTag();

                if (dbManager.getBadTags().contains(tagAdded.getName().getDisplayName())) {
                    content = tagAdded.getContent();
                    bbArtifact = tagAdded.getArtifact();
                    knownStatus = TskData.FileKnown.BAD;
                    comment = tagAdded.getComment();
                } else {
                    // The added tag isn't flagged as bad in central repo, so do nothing
                    return;
                }
            } else { //BLACKBOARD_ARTIFACT_TAG_DELETED
                // For deleted tags, we want to set the file status to UNKNOWN if:
                //   - The tag that was just removed is notable in central repo
                //   - There are no remaining tags that are notable 
                final BlackBoardArtifactTagDeletedEvent tagDeletedEvent = (BlackBoardArtifactTagDeletedEvent) event;
                long contentID = tagDeletedEvent.getDeletedTagInfo().getContentID();
                long artifactID = tagDeletedEvent.getDeletedTagInfo().getArtifactID();

                String tagName = tagDeletedEvent.getDeletedTagInfo().getName().getDisplayName();
                if (!dbManager.getBadTags().contains(tagName)) {
                    // If the tag that got removed isn't on the list of central repo tags, do nothing
                    return;
                }

                try {
                    // Get the remaining tags on the artifact
                    content = Case.getCurrentCase().getSleuthkitCase().getContentById(contentID);
                    bbArtifact = Case.getCurrentCase().getSleuthkitCase().getBlackboardArtifact(artifactID);
                    TagsManager tagsManager = Case.getCurrentCase().getServices().getTagsManager();
                    List<BlackboardArtifactTag> tags = tagsManager.getBlackboardArtifactTagsByArtifact(bbArtifact);

                    if (tags.stream()
                            .map(tag -> tag.getName().getDisplayName())
                            .filter(dbManager.getBadTags()::contains)
                            .collect(Collectors.toList())
                            .isEmpty()) {

                        // There are no more bad tags on the object
                        knownStatus = TskData.FileKnown.UNKNOWN;
                        comment = "";

                    } else {
                        // There's still at least one bad tag, so leave the known status as is
                        return;
                    }
                } catch (TskCoreException ex) {
                    LOGGER.log(Level.SEVERE, "Failed to find content", ex);
                    return;
                }
            }

            if ((content instanceof AbstractFile) && (((AbstractFile) content).getKnown() == TskData.FileKnown.KNOWN)) {
                return;
            }

            List<CorrelationAttribute> convertedArtifacts = EamArtifactUtil.getCorrelationAttributeFromBlackboardArtifact(bbArtifact, true, true);
            for (CorrelationAttribute eamArtifact : convertedArtifacts) {
                eamArtifact.getInstances().get(0).setComment(comment);
                try {
                    dbManager.setArtifactInstanceKnownStatus(eamArtifact, knownStatus);
                } catch (EamDbException ex) {
                    LOGGER.log(Level.SEVERE, "Error connecting to Central Repository database while setting artifact known status.", ex); //NON-NLS
                }
            }
        } // BLACKBOARD_ARTIFACT_TAG_ADDED, BLACKBOARD_ARTIFACT_TAG_DELETED

    }

<<<<<<< HEAD
                    CorrelationCase curCeCase = new CorrelationCase(
                            -1,
                            curCase.getName(), // unique case ID
                            EamOrganization.getDefault(),
                            curCase.getDisplayName(),
                            curCase.getCreatedDate(),
                            curCase.getNumber(),
                            curCase.getExaminer(),
                            curCase.getExaminerEmail(),
                            curCase.getExaminerPhone(),
                            curCase.getCaseNotes());

                    if (!EamDb.isEnabled()) {
                        break;
                    }
=======
    private final class DataSourceAddedTask implements Runnable {
>>>>>>> b8019721

        private final EamDb dbManager;
        private final PropertyChangeEvent event;

        private DataSourceAddedTask(EamDb db, PropertyChangeEvent evt) {
            dbManager = db;
            event = evt;
        }

        @Override
        public void run() {
            if (!EamDb.isEnabled()) {
                return;
            }

            final DataSourceAddedEvent dataSourceAddedEvent = (DataSourceAddedEvent) event;
            Content newDataSource = dataSourceAddedEvent.getDataSource();

            try {
                String deviceId = Case.getCurrentCase().getSleuthkitCase().getDataSource(newDataSource.getId()).getDeviceId();
                CorrelationCase correlationCase = dbManager.getCaseByUUID(Case.getCurrentCase().getName());
                if (null == correlationCase) {
                    dbManager.newCase(Case.getCurrentCase());
                    correlationCase = dbManager.getCaseByUUID(Case.getCurrentCase().getName());
                }
                if (null == dbManager.getDataSourceDetails(correlationCase, deviceId)) {
                    dbManager.newDataSource(CorrelationDataSource.fromTSKDataSource(correlationCase, newDataSource));
                }
            } catch (EamDbException ex) {
                LOGGER.log(Level.SEVERE, "Error connecting to Central Repository database.", ex); //NON-NLS
            } catch (TskCoreException | TskDataException ex) {
                LOGGER.log(Level.SEVERE, "Error getting data source from DATA_SOURCE_ADDED event content.", ex); //NON-NLS
            }
        } // DATA_SOURCE_ADDED
    }

    private final class CurrentCaseTask implements Runnable {

        private final EamDb dbManager;
        private final PropertyChangeEvent event;

        private CurrentCaseTask(EamDb db, PropertyChangeEvent evt) {
            dbManager = db;
            event = evt;
        }

        @Override
        public void run() {
            /*
             * A case has been opened if evt.getOldValue() is null and
             * evt.getNewValue() is a valid Case.
             */
            if ((null == event.getOldValue()) && (event.getNewValue() instanceof Case)) {
                Case curCase = (Case) event.getNewValue();
                IngestEventsListener.resetCeModuleInstanceCount();
                try {
                    // only add default evidence tag if case is open and it doesn't already exist in the tags list.
                    if (Case.isCaseOpen()
                            && Case.getCurrentCase().getServices().getTagsManager().getAllTagNames().stream()
                                    .map(tag -> tag.getDisplayName())
                                    .filter(tagName -> Bundle.caseeventlistener_evidencetag().equals(tagName))
                                    .collect(Collectors.toList())
                                    .isEmpty()) {
                        curCase.getServices().getTagsManager().addTagName(Bundle.caseeventlistener_evidencetag());
                    }
                } catch (TagsManager.TagNameAlreadyExistsException ex) {
                    LOGGER.info("Evidence tag already exists"); // NON-NLS
                } catch (TskCoreException ex) {
                    LOGGER.log(Level.SEVERE, "Error adding tag.", ex); // NON-NLS
                }
<<<<<<< HEAD
            } // CURRENT_CASE
        }
=======

                CorrelationCase curCeCase = new CorrelationCase(
                        -1,
                        curCase.getName(), // unique case ID
                        EamOrganization.getDefault(),
                        curCase.getDisplayName(),
                        curCase.getCreatedDate(),
                        curCase.getNumber(),
                        curCase.getExaminer(),
                        null,
                        null,
                        null);

                if (!EamDb.isEnabled()) {
                    return;
                }

                try {
                    // NOTE: Cannot determine if the opened case is a new case or a reopened case,
                    //  so check for existing name in DB and insert if missing.
                    CorrelationCase existingCase = dbManager.getCaseByUUID(curCeCase.getCaseUUID());

                    if (null == existingCase) {
                        dbManager.newCase(curCeCase);
                    }
                } catch (EamDbException ex) {
                    LOGGER.log(Level.SEVERE, "Error connecting to Central Repository database.", ex); //NON-NLS
                }
            }
        } // CURRENT_CASE
>>>>>>> b8019721
    }
}<|MERGE_RESOLUTION|>--- conflicted
+++ resolved
@@ -102,30 +102,6 @@
                 jobProcessingExecutor.submit(new CurrentCaseTask(dbManager, evt));
             }
             break;
-
-            case NAME: {
-                // The display name of the case has been changed
-
-                if (!EamDb.isEnabled()) {
-                    break;
-                }
-
-                if (evt.getNewValue() instanceof String) {
-                    String newName = (String) evt.getNewValue();
-                    try {
-                        // See if the case is in the database. If it is, update the display name.
-                        CorrelationCase existingCase = dbManager.getCaseByUUID(Case.getCurrentCase().getName());
-
-                        if (null != existingCase) {
-                            existingCase.setDisplayName(newName);
-                            dbManager.updateCase(existingCase);
-                        }
-                    } catch (EamDbException ex) {
-                        LOGGER.log(Level.SEVERE, "Error connecting to Central Repository database.", ex); //NON-NLS
-                    }
-                }
-            } // NAME
-            break;
         }
     }
 
@@ -318,8 +294,79 @@
 
     }
 
-<<<<<<< HEAD
-                    CorrelationCase curCeCase = new CorrelationCase(
+    private final class DataSourceAddedTask implements Runnable {
+
+        private final EamDb dbManager;
+        private final PropertyChangeEvent event;
+
+        private DataSourceAddedTask(EamDb db, PropertyChangeEvent evt) {
+            dbManager = db;
+            event = evt;
+        }
+
+        @Override
+        public void run() {
+            if (!EamDb.isEnabled()) {
+                return;
+            }
+
+            final DataSourceAddedEvent dataSourceAddedEvent = (DataSourceAddedEvent) event;
+            Content newDataSource = dataSourceAddedEvent.getDataSource();
+
+            try {
+                String deviceId = Case.getCurrentCase().getSleuthkitCase().getDataSource(newDataSource.getId()).getDeviceId();
+                CorrelationCase correlationCase = dbManager.getCaseByUUID(Case.getCurrentCase().getName());
+                if (null == correlationCase) {
+                    dbManager.newCase(Case.getCurrentCase());
+                    correlationCase = dbManager.getCaseByUUID(Case.getCurrentCase().getName());
+                }
+                if (null == dbManager.getDataSourceDetails(correlationCase, deviceId)) {
+                    dbManager.newDataSource(CorrelationDataSource.fromTSKDataSource(correlationCase, newDataSource));
+                }
+            } catch (EamDbException ex) {
+                LOGGER.log(Level.SEVERE, "Error connecting to Central Repository database.", ex); //NON-NLS
+            } catch (TskCoreException | TskDataException ex) {
+                LOGGER.log(Level.SEVERE, "Error getting data source from DATA_SOURCE_ADDED event content.", ex); //NON-NLS
+            }
+        } // DATA_SOURCE_ADDED
+    }
+
+    private final class CurrentCaseTask implements Runnable {
+
+        private final EamDb dbManager;
+        private final PropertyChangeEvent event;
+
+        private CurrentCaseTask(EamDb db, PropertyChangeEvent evt) {
+            dbManager = db;
+            event = evt;
+        }
+
+        @Override
+        public void run() {
+            /*
+             * A case has been opened if evt.getOldValue() is null and
+             * evt.getNewValue() is a valid Case.
+             */
+            if ((null == event.getOldValue()) && (event.getNewValue() instanceof Case)) {
+                Case curCase = (Case) event.getNewValue();
+                IngestEventsListener.resetCeModuleInstanceCount();
+                try {
+                    // only add default evidence tag if case is open and it doesn't already exist in the tags list.
+                    if (Case.isCaseOpen()
+                            && Case.getCurrentCase().getServices().getTagsManager().getAllTagNames().stream()
+                                    .map(tag -> tag.getDisplayName())
+                                    .filter(tagName -> Bundle.caseeventlistener_evidencetag().equals(tagName))
+                                    .collect(Collectors.toList())
+                                    .isEmpty()) {
+                        curCase.getServices().getTagsManager().addTagName(Bundle.caseeventlistener_evidencetag());
+                    }
+                } catch (TagsManager.TagNameAlreadyExistsException ex) {
+                    LOGGER.info("Evidence tag already exists"); // NON-NLS
+                } catch (TskCoreException ex) {
+                    LOGGER.log(Level.SEVERE, "Error adding tag.", ex); // NON-NLS
+                }
+
+                CorrelationCase curCeCase = new CorrelationCase(
                             -1,
                             curCase.getName(), // unique case ID
                             EamOrganization.getDefault(),
@@ -332,101 +379,8 @@
                             curCase.getCaseNotes());
 
                     if (!EamDb.isEnabled()) {
-                        break;
-                    }
-=======
-    private final class DataSourceAddedTask implements Runnable {
->>>>>>> b8019721
-
-        private final EamDb dbManager;
-        private final PropertyChangeEvent event;
-
-        private DataSourceAddedTask(EamDb db, PropertyChangeEvent evt) {
-            dbManager = db;
-            event = evt;
-        }
-
-        @Override
-        public void run() {
-            if (!EamDb.isEnabled()) {
-                return;
-            }
-
-            final DataSourceAddedEvent dataSourceAddedEvent = (DataSourceAddedEvent) event;
-            Content newDataSource = dataSourceAddedEvent.getDataSource();
-
-            try {
-                String deviceId = Case.getCurrentCase().getSleuthkitCase().getDataSource(newDataSource.getId()).getDeviceId();
-                CorrelationCase correlationCase = dbManager.getCaseByUUID(Case.getCurrentCase().getName());
-                if (null == correlationCase) {
-                    dbManager.newCase(Case.getCurrentCase());
-                    correlationCase = dbManager.getCaseByUUID(Case.getCurrentCase().getName());
-                }
-                if (null == dbManager.getDataSourceDetails(correlationCase, deviceId)) {
-                    dbManager.newDataSource(CorrelationDataSource.fromTSKDataSource(correlationCase, newDataSource));
-                }
-            } catch (EamDbException ex) {
-                LOGGER.log(Level.SEVERE, "Error connecting to Central Repository database.", ex); //NON-NLS
-            } catch (TskCoreException | TskDataException ex) {
-                LOGGER.log(Level.SEVERE, "Error getting data source from DATA_SOURCE_ADDED event content.", ex); //NON-NLS
-            }
-        } // DATA_SOURCE_ADDED
-    }
-
-    private final class CurrentCaseTask implements Runnable {
-
-        private final EamDb dbManager;
-        private final PropertyChangeEvent event;
-
-        private CurrentCaseTask(EamDb db, PropertyChangeEvent evt) {
-            dbManager = db;
-            event = evt;
-        }
-
-        @Override
-        public void run() {
-            /*
-             * A case has been opened if evt.getOldValue() is null and
-             * evt.getNewValue() is a valid Case.
-             */
-            if ((null == event.getOldValue()) && (event.getNewValue() instanceof Case)) {
-                Case curCase = (Case) event.getNewValue();
-                IngestEventsListener.resetCeModuleInstanceCount();
-                try {
-                    // only add default evidence tag if case is open and it doesn't already exist in the tags list.
-                    if (Case.isCaseOpen()
-                            && Case.getCurrentCase().getServices().getTagsManager().getAllTagNames().stream()
-                                    .map(tag -> tag.getDisplayName())
-                                    .filter(tagName -> Bundle.caseeventlistener_evidencetag().equals(tagName))
-                                    .collect(Collectors.toList())
-                                    .isEmpty()) {
-                        curCase.getServices().getTagsManager().addTagName(Bundle.caseeventlistener_evidencetag());
-                    }
-                } catch (TagsManager.TagNameAlreadyExistsException ex) {
-                    LOGGER.info("Evidence tag already exists"); // NON-NLS
-                } catch (TskCoreException ex) {
-                    LOGGER.log(Level.SEVERE, "Error adding tag.", ex); // NON-NLS
-                }
-<<<<<<< HEAD
-            } // CURRENT_CASE
-        }
-=======
-
-                CorrelationCase curCeCase = new CorrelationCase(
-                        -1,
-                        curCase.getName(), // unique case ID
-                        EamOrganization.getDefault(),
-                        curCase.getDisplayName(),
-                        curCase.getCreatedDate(),
-                        curCase.getNumber(),
-                        curCase.getExaminer(),
-                        null,
-                        null,
-                        null);
-
-                if (!EamDb.isEnabled()) {
-                    return;
-                }
+                        return;
+                    }
 
                 try {
                     // NOTE: Cannot determine if the opened case is a new case or a reopened case,
@@ -441,6 +395,5 @@
                 }
             }
         } // CURRENT_CASE
->>>>>>> b8019721
     }
 }