/*
 * Autopsy Forensic Browser
 *
 * Copyright 2011 Basis Technology Corp.
 * Contact: carrier <at> sleuthkit <dot> org
 *
 * Licensed under the Apache License, Version 2.0 (the "License");
 * you may not use this file except in compliance with the License.
 * You may obtain a copy of the License at
 *
 *     http://www.apache.org/licenses/LICENSE-2.0
 *
 * Unless required by applicable law or agreed to in writing, software
 * distributed under the License is distributed on an "AS IS" BASIS,
 * WITHOUT WARRANTIES OR CONDITIONS OF ANY KIND, either express or implied.
 * See the License for the specific language governing permissions and
 * limitations under the License.
 */
package org.sleuthkit.autopsy.recentactivity;

import java.util.Collection;
import java.util.LinkedList;
import java.util.List;
import java.util.logging.Level;
import java.util.logging.Logger;
import org.sleuthkit.autopsy.casemodule.Case;
import org.sleuthkit.autopsy.ingest.IngestImageWorkerController;
import org.sleuthkit.autopsy.ingest.IngestManagerProxy;
import org.sleuthkit.autopsy.ingest.IngestMessage;
import org.sleuthkit.autopsy.ingest.IngestMessage.MessageType;
import org.sleuthkit.autopsy.ingest.IngestServiceImage;
import org.sleuthkit.datamodel.Image;
import org.sleuthkit.datamodel.SleuthkitCase;
import org.sleuthkit.datamodel.FileSystem;

/**
 * Example implementation of an image ingest service 
 * 
 */
public final class RAImageIngestService implements IngestServiceImage {

    private static final Logger logger = Logger.getLogger(RAImageIngestService.class.getName());
    private static RAImageIngestService defaultInstance = null;
    private IngestManagerProxy managerProxy;
    private static int messageId = 0;

    //public constructor is required
    //as multiple instances are created for processing multiple images simultenously
    public RAImageIngestService() {
    }

    //default instance used for service registration
    public static synchronized RAImageIngestService getDefault() {
        if (defaultInstance == null) {
            defaultInstance = new RAImageIngestService();
        }
        return defaultInstance;
    }

    @Override
    public void process(Image image, IngestImageWorkerController controller) {
        //logger.log(Level.INFO, "process() " + this.toString());
<<<<<<< HEAD
        managerProxy.postMessage(IngestMessage.createMessage(++messageId, MessageType.INFO, this, "Started " + image.getName()));

=======
        manager.postMessage(IngestMessage.createMessage(++messageId, MessageType.INFO, this, "Processing " + image.getName()));
        
>>>>>>> 6b5fa72d
        ExtractAll ext = new ExtractAll();
         Case currentCase = Case.getCurrentCase(); // get the most updated case
         SleuthkitCase sCurrentCase = currentCase.getSleuthkitCase();
           //long imageId = image.getId();
         Collection<FileSystem> imageFS = sCurrentCase.getFileSystems(image);
         List<String> imgIds = new LinkedList<String>();
         for(FileSystem img : imageFS ){
             Long tempID = img.getId();
              imgIds.add(tempID.toString());
         }
         
        try {
            //do the work for(FileSystem img : imageFS )
         
             ext.extractToBlackboard(controller, imgIds);
          
            

        } catch (Exception e) {
            logger.log(Level.SEVERE, "Error extracting recent activity", e);
            managerProxy.postMessage(IngestMessage.createErrorMessage(++messageId, this, "Error extracting recent activity data"));
        }

    }

    @Override
    public void complete() {
        logger.log(Level.INFO, "complete() " + this.toString());

        final IngestMessage msg = IngestMessage.createMessage(++messageId, MessageType.INFO, this, "Completed");
        managerProxy.postMessage(msg);

        //service specific cleanup due to completion here
    }

    @Override
    public String getName() {
        return "Recent Activity";
    }

    @Override
    public void init(IngestManagerProxy managerProxy) {
        logger.log(Level.INFO, "init() " + this.toString());
        this.managerProxy = managerProxy;

        //service specific initialization here

    }

    @Override
    public void stop() {
        logger.log(Level.INFO, "stop()");

        //service specific cleanup due to interruption here
    }

    @Override
    public ServiceType getType() {
        return ServiceType.Image;
    }
    
    @Override
    public void userConfigure() {
        
    }
}<|MERGE_RESOLUTION|>--- conflicted
+++ resolved
@@ -60,28 +60,24 @@
     @Override
     public void process(Image image, IngestImageWorkerController controller) {
         //logger.log(Level.INFO, "process() " + this.toString());
-<<<<<<< HEAD
+
         managerProxy.postMessage(IngestMessage.createMessage(++messageId, MessageType.INFO, this, "Started " + image.getName()));
 
-=======
-        manager.postMessage(IngestMessage.createMessage(++messageId, MessageType.INFO, this, "Processing " + image.getName()));
-        
->>>>>>> 6b5fa72d
         ExtractAll ext = new ExtractAll();
          Case currentCase = Case.getCurrentCase(); // get the most updated case
          SleuthkitCase sCurrentCase = currentCase.getSleuthkitCase();
            //long imageId = image.getId();
          Collection<FileSystem> imageFS = sCurrentCase.getFileSystems(image);
-         List<String> imgIds = new LinkedList<String>();
+         List<String> fsIds = new LinkedList<String>();
          for(FileSystem img : imageFS ){
              Long tempID = img.getId();
-              imgIds.add(tempID.toString());
+              fsIds.add(tempID.toString());
          }
          
         try {
             //do the work for(FileSystem img : imageFS )
          
-             ext.extractToBlackboard(controller, imgIds);
+             ext.extractToBlackboard(controller, fsIds);
           
             
 
