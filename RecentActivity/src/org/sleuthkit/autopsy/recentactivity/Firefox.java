--- conflicted
+++ resolved
@@ -197,16 +197,10 @@
 
                 Collection<BlackboardAttribute> bbattributes = new ArrayList<BlackboardAttribute>();
                 bbattributes.add(new BlackboardAttribute(ATTRIBUTE_TYPE.TSK_URL.getTypeID(), "RecentActivity", ((result.get("url").toString() != null) ? result.get("url").toString() : "")));
-<<<<<<< HEAD
                 bbattributes.add(new BlackboardAttribute(ATTRIBUTE_TYPE.TSK_TITLE.getTypeID(), "RecentActivity", ((result.get("title").toString() != null) ? result.get("title").toString() : "")));
-                bbattributes.add(new BlackboardAttribute(ATTRIBUTE_TYPE.TSK_DATETIME_CREATED.getTypeID(), "RecentActivity", (Long.valueOf(result.get("dateAdded").toString()))));
-=======
-                bbattributes.add(new BlackboardAttribute(ATTRIBUTE_TYPE.TSK_NAME.getTypeID(), "RecentActivity", ((result.get("title").toString() != null) ? result.get("title").toString() : "")));
-                long time = Long.valueOf(result.get("dateAdded").toString());
-                if (time > 0) {
-                    bbattributes.add(new BlackboardAttribute(ATTRIBUTE_TYPE.TSK_DATETIME_ACCESSED.getTypeID(), "RecentActivity", Long.valueOf(result.get("dateAdded").toString())));
+                if (Long.valueOf(result.get("dateAdded").toString()) > 0) {
+                    bbattributes.add(new BlackboardAttribute(ATTRIBUTE_TYPE.TSK_DATETIME_CREATED.getTypeID(), "RecentActivity", (Long.valueOf(result.get("dateAdded").toString()))));
                 }
->>>>>>> 10c4517a
                 bbattributes.add(new BlackboardAttribute(ATTRIBUTE_TYPE.TSK_PROG_NAME.getTypeID(), "RecentActivity", "FireFox"));
                 bbattributes.add(new BlackboardAttribute(ATTRIBUTE_TYPE.TSK_DOMAIN.getTypeID(), "RecentActivity", (Util.extractDomain((result.get("url").toString() != null) ? result.get("url").toString() : ""))));
                 this.addArtifact(ARTIFACT_TYPE.TSK_WEB_BOOKMARK, bookmarkFile, bbattributes);
