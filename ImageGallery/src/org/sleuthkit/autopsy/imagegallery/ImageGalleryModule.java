/*
 * Autopsy Forensic Browser
 *
 * Copyright 2013-2018 Basis Technology Corp.
 * Contact: carrier <at> sleuthkit <dot> org
 *
 * Licensed under the Apache License, Version 2.0 (the "License");
 * you may not use this file except in compliance with the License.
 * You may obtain a copy of the License at
 *
 *     http://www.apache.org/licenses/LICENSE-2.0
 *
 * Unless required by applicable law or agreed to in writing, software
 * distributed under the License is distributed on an "AS IS" BASIS,
 * WITHOUT WARRANTIES OR CONDITIONS OF ANY KIND, either express or implied.
 * See the License for the specific language governing permissions and
 * limitations under the License.
 */
package org.sleuthkit.autopsy.imagegallery;

import java.beans.PropertyChangeEvent;
import java.beans.PropertyChangeListener;
import java.nio.file.Path;
import java.nio.file.Paths;
import java.util.EnumSet;
import java.util.Set;
import java.util.logging.Level;
import javafx.application.Platform;
<<<<<<< HEAD
=======
import javax.annotation.Nonnull;
>>>>>>> c2b9dbc9
import javax.annotation.concurrent.GuardedBy;
import javax.swing.JOptionPane;
import javax.swing.SwingUtilities;
import org.apache.commons.collections4.CollectionUtils;
import static org.apache.commons.lang3.StringUtils.isNotBlank;
import org.openide.util.NbBundle;
import org.sleuthkit.autopsy.casemodule.Case;
import org.sleuthkit.autopsy.casemodule.NoCurrentCaseException;
import org.sleuthkit.autopsy.casemodule.events.ContentTagAddedEvent;
import org.sleuthkit.autopsy.casemodule.events.ContentTagDeletedEvent;
import org.sleuthkit.autopsy.core.RuntimeProperties;
import org.sleuthkit.autopsy.coreutils.Logger;
import org.sleuthkit.autopsy.events.AutopsyEvent;
import org.sleuthkit.autopsy.imagegallery.datamodel.DrawableDB;
import org.sleuthkit.autopsy.ingest.IngestManager;
import static org.sleuthkit.autopsy.ingest.IngestManager.IngestModuleEvent.DATA_ADDED;
import static org.sleuthkit.autopsy.ingest.IngestManager.IngestModuleEvent.FILE_DONE;
import org.sleuthkit.autopsy.ingest.ModuleDataEvent;
import org.sleuthkit.autopsy.ingest.events.DataSourceAnalysisEvent;
import org.sleuthkit.autopsy.modules.filetypeid.FileTypeDetector;
import org.sleuthkit.datamodel.AbstractFile;
import org.sleuthkit.datamodel.BlackboardArtifact;
import org.sleuthkit.datamodel.BlackboardArtifact.ARTIFACT_TYPE;
import org.sleuthkit.datamodel.Content;
import org.sleuthkit.datamodel.TskCoreException;
import org.sleuthkit.datamodel.TskData;

/**
 * This class is reponsible for handling selected application events for the
 * image gallery module, managing the image gallery module's per case MVC
 * controller and keeping track of the following state: the module name, the
 * module output directory and whether or not the ingest gallery module is
 * enabled for the current case.
 */
@NbBundle.Messages({"ImageGalleryModule.moduleName=Image Gallery"})
public class ImageGalleryModule {

    private static final Logger logger = Logger.getLogger(ImageGalleryModule.class.getName());
    private static final String MODULE_NAME = Bundle.ImageGalleryModule_moduleName();
    private static final Set<Case.Events> CASE_EVENTS_OF_INTEREST = EnumSet.of(
            Case.Events.CURRENT_CASE,
            Case.Events.DATA_SOURCE_ADDED,
            Case.Events.CONTENT_TAG_ADDED,
            Case.Events.CONTENT_TAG_DELETED
    );
    private static final Object controllerLock = new Object();
    @GuardedBy("controllerLock")
    private static ImageGalleryController controller;

    /**
     * Gets the per case image gallery controller for the current case. The
     * controller is changed in the case event listener.
     *
     * @return The image gallery controller for the current case.
     *
     * @throws TskCoreException If there is a problem creating the controller.
     */
    public static ImageGalleryController getController() throws TskCoreException {
        synchronized (controllerLock) {
            if (controller == null) {
                try {
                    Case currentCase = Case.getCurrentCaseThrows();
                    controller = new ImageGalleryController(currentCase);
                } catch (NoCurrentCaseException ex) {
                    throw new TskCoreException("Failed to get ", ex);
                }
            }
            return controller;
        }
    }

    /**
     * Sets the implicit exit property attribute of the JavaFX runtime to false
     * and sets up listeners for application events. It is invoked at
     * application start up by virtue of the OnStart annotation on the OnStart
     * class in this package.
     */
    static void onStart() {
        Platform.setImplicitExit(false);
        IngestManager.getInstance().addIngestJobEventListener(new IngestJobEventListener());
        IngestManager.getInstance().addIngestModuleEventListener(new IngestModuleEventListener());
        Case.addEventTypeSubscriber(CASE_EVENTS_OF_INTEREST, new CaseEventListener());
    }

    /**
     * Gets the image gallery module name.
     *
     * @return The module name,
     */
    static String getModuleName() {
        return MODULE_NAME;
    }

    /**
     * Gets the path to the image gallery module output folder for a given case.
     *
     * @param theCase The case.
     *
     * @return The path to the image gallery module output folder for the case.
     */
    public static Path getModuleOutputDir(Case theCase) {
        return Paths.get(theCase.getModuleDirectory(), getModuleName());
    }

    /**
     * Prevents instantiation.
     */
    private ImageGalleryModule() {
    }

    /**
     * Indicates whether or not the image gallery module is enabled for a given
     * case.
     *
     * @param theCase The case.
     *
     * @return True or false.
     */
<<<<<<< HEAD
    static boolean isEnabledforCase(Case theCase) {
=======
    static boolean isEnabledforCase(@Nonnull Case theCase) {
>>>>>>> c2b9dbc9
        String enabledforCaseProp = new PerCaseProperties(theCase).getConfigSetting(ImageGalleryModule.MODULE_NAME, PerCaseProperties.ENABLED);
        return isNotBlank(enabledforCaseProp) ? Boolean.valueOf(enabledforCaseProp) : ImageGalleryPreferences.isEnabledByDefault();
    }

    /**
     * Indicates whether or not a given file is of interest to the image gallery
     * module (is "drawable") and is not marked as a "known" file (e.g., is not
     * a file in the NSRL hash set).
     *
     * @param file The file.
     *
     * @return True if the file is "drawable" and not "known", false otherwise.
     *
     * @throws FileTypeDetectorInitException If there is an error determining
     *                                       the type of the file.
     */
    private static boolean isDrawableAndNotKnown(AbstractFile abstractFile) throws FileTypeDetector.FileTypeDetectorInitException {
        return (abstractFile.getKnown() != TskData.FileKnown.KNOWN) && FileTypeUtils.isDrawable(abstractFile);
    }

    /**
     * A listener for ingest module application events.
     */
    static private class IngestModuleEventListener implements PropertyChangeListener {

        @Override
        public void propertyChange(PropertyChangeEvent event) {
            /*
             * Only process individual files and artifacts in "real time" on the
             * node that is running the ingest job. On a remote node, image
             * files are processed as a group when the ingest job is complete.
             */
<<<<<<< HEAD
=======
            // RJCTODO: DO we need to handle any events at all on an auot ingest node?
>>>>>>> c2b9dbc9
            if (((AutopsyEvent) event).getSourceType() != AutopsyEvent.SourceType.LOCAL) {
                return;
            }

            ImageGalleryController currentController;
            try {
                currentController = getController();
                // RJCTODO: If a closed controller had a method that could be
                // queried to determine whether it was shut down, we could 
                // bail out here. The older code that used to try to check for
                // a current case was flawed; there was no guarantee the current
                // case was the same case associated with the event.
            } catch (TskCoreException ex) {
                logger.log(Level.SEVERE, String.format("Failed to handle %s event", event.getPropertyName()), ex); //NON-NLS
                return;
            }

            String eventType = event.getPropertyName();
            switch (IngestManager.IngestModuleEvent.valueOf(eventType)) {
                case FILE_DONE:
                    AbstractFile file = (AbstractFile) event.getNewValue();
                    if (!file.isFile()) {
                        return;
                    }
                    if (currentController.isListeningEnabled()) {
                        try {
                            if (isDrawableAndNotKnown(file)) {
                                currentController.queueDBTask(new ImageGalleryController.UpdateFileTask(file, currentController.getDatabase()));
                            }
                        } catch (FileTypeDetector.FileTypeDetectorInitException ex) {
                            logger.log(Level.SEVERE, String.format("Failed to determine if file is of interest to the image gallery module, ignoring file (obj_id=%d)", file.getId()), ex); //NON-NLS
<<<<<<< HEAD
                        }
                    }
                    break;
                case DATA_ADDED:
                    ModuleDataEvent artifactAddedEvent = (ModuleDataEvent) event.getOldValue();
                    if (artifactAddedEvent.getBlackboardArtifactType().getTypeID() == ARTIFACT_TYPE.TSK_METADATA_EXIF.getTypeID()) {
                        DrawableDB drawableDB = currentController.getDatabase();
                        if (artifactAddedEvent.getArtifacts() != null) {
                            for (BlackboardArtifact art : artifactAddedEvent.getArtifacts()) {
                                drawableDB.addExifCache(art.getObjectID());
                            }
                        }
                    } else if (artifactAddedEvent.getBlackboardArtifactType().getTypeID() == ARTIFACT_TYPE.TSK_HASHSET_HIT.getTypeID()) {
                        DrawableDB drawableDB = currentController.getDatabase();
                        if (artifactAddedEvent.getArtifacts() != null) {
                            for (BlackboardArtifact art : artifactAddedEvent.getArtifacts()) {
=======
                        }
                    }
                    break;
                case DATA_ADDED:
                    ModuleDataEvent artifactAddedEvent = (ModuleDataEvent) event.getOldValue();
                    if (CollectionUtils.isNotEmpty(artifactAddedEvent.getArtifacts())) {
                        DrawableDB drawableDB = currentController.getDatabase();
                        for (BlackboardArtifact art : artifactAddedEvent.getArtifacts()) {
                            if (artifactAddedEvent.getBlackboardArtifactType().getTypeID() == ARTIFACT_TYPE.TSK_METADATA_EXIF.getTypeID()) {
                                drawableDB.addExifCache(art.getObjectID());
                            } else if (artifactAddedEvent.getBlackboardArtifactType().getTypeID() == ARTIFACT_TYPE.TSK_HASHSET_HIT.getTypeID()) {
>>>>>>> c2b9dbc9
                                drawableDB.addHashSetCache(art.getObjectID());
                            }
                        }
                    }
                    break;
                default:
                    break;
            }
        }
    }

    /**
     * A listener for case application events.
     */
    // RJCTODO: This code would be easier to read if there were two case event 
    // listeners, one that handled CURRENT_CASE events and one that handled 
<<<<<<< HEAD
    // the other events.
=======
    // the other events. Or event better, move the handling of Case events other 
    // than CURRENT_CASE into ImageGalleryController.
>>>>>>> c2b9dbc9
    static private class CaseEventListener implements PropertyChangeListener {

        @Override
        public void propertyChange(PropertyChangeEvent event) {
<<<<<<< HEAD
=======
            // RJCTODO: DO we need to handle any events at all on an auot ingest node?
>>>>>>> c2b9dbc9
            Case.Events eventType = Case.Events.valueOf(event.getPropertyName());
            if (eventType == Case.Events.CURRENT_CASE) {
                synchronized (controllerLock) {
                    if (event.getNewValue() != null) {
                        /*
                         * CURRENT_CASE(_OPENED) event.
                         */
                        Case newCase = (Case) event.getNewValue();
                        try {
                            controller = new ImageGalleryController(newCase);
                        } catch (TskCoreException ex) {
                            logger.log(Level.SEVERE, String.format("Failed to construct controller for new case %s (%s)", newCase.getDisplayName(), newCase.getName()), ex);
                        }
                    } else if (event.getOldValue() != null) {
                        /*
                         * CURRENT_CASE(_CLOSED) event.
                         */
                        SwingUtilities.invokeLater(ImageGalleryTopComponent::closeTopComponent);
                        controller.shutDown();
                    }
                }
            } else {
                ImageGalleryController currentController;
                try {
                    currentController = getController();
<<<<<<< HEAD
                    // RJCTODO: If a closed controller had a method that could be
                    // queried to determine whether it was shut down, we could 
                    // bail out here. The older code that used to try to check for
                    // a current case was flawed; there was no guarantee the current
                    // case was the same case associated with the event.
=======
                    // RJCTODO: I think it would be best to move handling of these 
                    // case events into the controller class and have the controller 
                    // instance register/unregister as a listener when it is 
                    // contructed and shuts down. This will improve the encapsulation 
                    // of ImageGalleryController and allow it to check its own open/closed 
                    // state before handling an event. 
>>>>>>> c2b9dbc9
                } catch (TskCoreException ex) {
                    logger.log(Level.SEVERE, String.format("Failed to handle %s event", event.getPropertyName()), ex); //NON-NLS
                    return;
                }

                switch (eventType) {
                    case DATA_SOURCE_ADDED:
                        if (((AutopsyEvent) event).getSourceType() == AutopsyEvent.SourceType.LOCAL) {
                            Content newDataSource = (Content) event.getNewValue();
                            if (currentController.isListeningEnabled()) {
                                currentController.getDatabase().insertOrUpdateDataSource(newDataSource.getId(), DrawableDB.DrawableDbBuildStatusEnum.UNKNOWN);
                            }
                        }
                        break;
                    case CONTENT_TAG_ADDED:
                        final ContentTagAddedEvent tagAddedEvent = (ContentTagAddedEvent) event;
                        long objId = tagAddedEvent.getAddedTag().getContent().getId();
                        DrawableDB drawableDB = currentController.getDatabase();
                        drawableDB.addTagCache(objId); // RJCTODO: Why add the tag to the cache before doing the in DB check?
                        if (drawableDB.isInDB(objId)) {
                            currentController.getTagsManager().fireTagAddedEvent(tagAddedEvent);
                        }
                        break;
                    case CONTENT_TAG_DELETED:
                        final ContentTagDeletedEvent tagDeletedEvent = (ContentTagDeletedEvent) event;
                        if (currentController.getDatabase().isInDB(tagDeletedEvent.getDeletedTagInfo().getContentID())) {
                            currentController.getTagsManager().fireTagDeletedEvent(tagDeletedEvent);
                        } // RJCTODO: Why not remove the tag from the cache?
                        break;
                    default:
                        logger.log(Level.SEVERE, String.format("Received %s event with no subscription", event.getPropertyName())); //NON-NLS
                        break;
                }
            }
        }
    }

    /**
     * A listener for ingest job application events.
     */
    static private class IngestJobEventListener implements PropertyChangeListener {

        @NbBundle.Messages({
            "ImageGalleryController.dataSourceAnalyzed.confDlg.msg= A new data source was added and finished ingest.\n"
            + "The image / video database may be out of date. "
            + "Do you want to update the database with ingest results?\n",
            "ImageGalleryController.dataSourceAnalyzed.confDlg.title=Image Gallery"
        })
        @Override
        public void propertyChange(PropertyChangeEvent event) {
            /*
             * Only handling data source analysis events.
             */
<<<<<<< HEAD
=======
            // RJCTODO: Do we need to handle any events at all on an auto ingest node?
            // RJCTODO: This would be less messy if IngestManager supported 
            // subscribing for a subset of events the way case does, and it the 
            // conditional blocks became method calls. 
>>>>>>> c2b9dbc9
            if (!(event instanceof DataSourceAnalysisEvent)) {
                return;
            }

            ImageGalleryController controller;
            try {
                controller = getController();
<<<<<<< HEAD
                // RJCTODO: If a closed controller had a method that could be
                // queried to determine whether it was shut down, we could 
                // bail out here. The older code that used to try to check for
                // a current case was flawed; there was no guarantee the current
                // case was the same case associated with the event.                
=======
                // RJCTODO: I think it would be best to move handling of these 
                // case events into the controller class and have the controller 
                // instance register/unregister as a listener when it is 
                // contructed and shuts down. This will improve the encapsulation 
                // of ImageGalleryController and allow it to check its own open/closed 
                // state before handling an event.                 
>>>>>>> c2b9dbc9
            } catch (TskCoreException ex) {
                logger.log(Level.SEVERE, String.format("Failed to handle %s event", event.getPropertyName()), ex); //NON-NLS
                return;
            }

            DataSourceAnalysisEvent dataSourceEvent = (DataSourceAnalysisEvent) event;
            Content dataSource = dataSourceEvent.getDataSource();
            long dataSourceObjId = dataSource.getId();
            String eventType = dataSourceEvent.getPropertyName();
            try {
                switch (IngestManager.IngestJobEvent.valueOf(eventType)) {
                    case DATA_SOURCE_ANALYSIS_STARTED:
                        if (((AutopsyEvent) event).getSourceType() == AutopsyEvent.SourceType.LOCAL) {
                            if (controller.isListeningEnabled()) {
                                DrawableDB drawableDb = controller.getDatabase();
                                // Don't update status if it is is already marked as COMPLETE
                                if (drawableDb.getDataSourceDbBuildStatus(dataSourceObjId) != DrawableDB.DrawableDbBuildStatusEnum.COMPLETE) {
                                    drawableDb.insertOrUpdateDataSource(dataSource.getId(), DrawableDB.DrawableDbBuildStatusEnum.IN_PROGRESS);
                                }
                            }
                        }
                        break;
                    case DATA_SOURCE_ANALYSIS_COMPLETED:
                        if (((AutopsyEvent) event).getSourceType() == AutopsyEvent.SourceType.LOCAL) {
                            /*
                             * This node just completed analysis of a data
                             * source. Set the state of the local drawables
                             * database.
                             */
                            if (controller.isListeningEnabled()) {
                                DrawableDB drawableDb = controller.getDatabase();
                                if (drawableDb.getDataSourceDbBuildStatus(dataSourceObjId) == DrawableDB.DrawableDbBuildStatusEnum.IN_PROGRESS) {

                                    // If at least one file in CaseDB has mime type, then set to COMPLETE
                                    // Otherwise, back to UNKNOWN since we assume file type module was not run        
                                    DrawableDB.DrawableDbBuildStatusEnum datasourceDrawableDBStatus
                                            = controller.hasFilesWithMimeType(dataSourceObjId)
                                            ? DrawableDB.DrawableDbBuildStatusEnum.COMPLETE
                                            : DrawableDB.DrawableDbBuildStatusEnum.UNKNOWN;

                                    controller.getDatabase().insertOrUpdateDataSource(dataSource.getId(), datasourceDrawableDBStatus);
                                }
                            }
                        } else if (((AutopsyEvent) event).getSourceType() == AutopsyEvent.SourceType.REMOTE) {
                            /*
                             * A remote node just completed analysis of a data
                             * source. The local drawables database is therefore
                             * stale. If the image gallery top component is
                             * open, give the user an opportunity to update the
                             * drawables database now.
                             */
                            controller.setCaseStale(true);
                            if (controller.isListeningEnabled()) {
                                SwingUtilities.invokeLater(() -> {
                                    if (ImageGalleryTopComponent.isImageGalleryOpen()) {
                                        int showAnswer = JOptionPane.showConfirmDialog(ImageGalleryTopComponent.getTopComponent(),
                                                Bundle.ImageGalleryController_dataSourceAnalyzed_confDlg_msg(),
                                                Bundle.ImageGalleryController_dataSourceAnalyzed_confDlg_title(),
                                                JOptionPane.YES_NO_CANCEL_OPTION, JOptionPane.WARNING_MESSAGE);
                                        switch (showAnswer) {
                                            case JOptionPane.YES_OPTION:
                                                controller.rebuildDB();
                                                break;
                                            case JOptionPane.NO_OPTION:
                                            case JOptionPane.CANCEL_OPTION:
                                            default:
                                                break;
                                        }
                                    }
                                });
                            }
                        }
                        break;
                    default:
                        break;
                }
            } catch (TskCoreException ex) {
                logger.log(Level.SEVERE, String.format("Failed to handle %s event for %s (objId=%d)", dataSourceEvent.getPropertyName(), dataSource.getName(), dataSourceObjId), ex);
            }
        }
    }
}<|MERGE_RESOLUTION|>--- conflicted
+++ resolved
@@ -26,10 +26,7 @@
 import java.util.Set;
 import java.util.logging.Level;
 import javafx.application.Platform;
-<<<<<<< HEAD
-=======
 import javax.annotation.Nonnull;
->>>>>>> c2b9dbc9
 import javax.annotation.concurrent.GuardedBy;
 import javax.swing.JOptionPane;
 import javax.swing.SwingUtilities;
@@ -148,11 +145,7 @@
      *
      * @return True or false.
      */
-<<<<<<< HEAD
-    static boolean isEnabledforCase(Case theCase) {
-=======
     static boolean isEnabledforCase(@Nonnull Case theCase) {
->>>>>>> c2b9dbc9
         String enabledforCaseProp = new PerCaseProperties(theCase).getConfigSetting(ImageGalleryModule.MODULE_NAME, PerCaseProperties.ENABLED);
         return isNotBlank(enabledforCaseProp) ? Boolean.valueOf(enabledforCaseProp) : ImageGalleryPreferences.isEnabledByDefault();
     }
@@ -185,10 +178,7 @@
              * node that is running the ingest job. On a remote node, image
              * files are processed as a group when the ingest job is complete.
              */
-<<<<<<< HEAD
-=======
             // RJCTODO: DO we need to handle any events at all on an auot ingest node?
->>>>>>> c2b9dbc9
             if (((AutopsyEvent) event).getSourceType() != AutopsyEvent.SourceType.LOCAL) {
                 return;
             }
@@ -220,24 +210,6 @@
                             }
                         } catch (FileTypeDetector.FileTypeDetectorInitException ex) {
                             logger.log(Level.SEVERE, String.format("Failed to determine if file is of interest to the image gallery module, ignoring file (obj_id=%d)", file.getId()), ex); //NON-NLS
-<<<<<<< HEAD
-                        }
-                    }
-                    break;
-                case DATA_ADDED:
-                    ModuleDataEvent artifactAddedEvent = (ModuleDataEvent) event.getOldValue();
-                    if (artifactAddedEvent.getBlackboardArtifactType().getTypeID() == ARTIFACT_TYPE.TSK_METADATA_EXIF.getTypeID()) {
-                        DrawableDB drawableDB = currentController.getDatabase();
-                        if (artifactAddedEvent.getArtifacts() != null) {
-                            for (BlackboardArtifact art : artifactAddedEvent.getArtifacts()) {
-                                drawableDB.addExifCache(art.getObjectID());
-                            }
-                        }
-                    } else if (artifactAddedEvent.getBlackboardArtifactType().getTypeID() == ARTIFACT_TYPE.TSK_HASHSET_HIT.getTypeID()) {
-                        DrawableDB drawableDB = currentController.getDatabase();
-                        if (artifactAddedEvent.getArtifacts() != null) {
-                            for (BlackboardArtifact art : artifactAddedEvent.getArtifacts()) {
-=======
                         }
                     }
                     break;
@@ -249,7 +221,6 @@
                             if (artifactAddedEvent.getBlackboardArtifactType().getTypeID() == ARTIFACT_TYPE.TSK_METADATA_EXIF.getTypeID()) {
                                 drawableDB.addExifCache(art.getObjectID());
                             } else if (artifactAddedEvent.getBlackboardArtifactType().getTypeID() == ARTIFACT_TYPE.TSK_HASHSET_HIT.getTypeID()) {
->>>>>>> c2b9dbc9
                                 drawableDB.addHashSetCache(art.getObjectID());
                             }
                         }
@@ -266,20 +237,13 @@
      */
     // RJCTODO: This code would be easier to read if there were two case event 
     // listeners, one that handled CURRENT_CASE events and one that handled 
-<<<<<<< HEAD
-    // the other events.
-=======
     // the other events. Or event better, move the handling of Case events other 
     // than CURRENT_CASE into ImageGalleryController.
->>>>>>> c2b9dbc9
     static private class CaseEventListener implements PropertyChangeListener {
 
         @Override
         public void propertyChange(PropertyChangeEvent event) {
-<<<<<<< HEAD
-=======
             // RJCTODO: DO we need to handle any events at all on an auot ingest node?
->>>>>>> c2b9dbc9
             Case.Events eventType = Case.Events.valueOf(event.getPropertyName());
             if (eventType == Case.Events.CURRENT_CASE) {
                 synchronized (controllerLock) {
@@ -305,20 +269,12 @@
                 ImageGalleryController currentController;
                 try {
                     currentController = getController();
-<<<<<<< HEAD
-                    // RJCTODO: If a closed controller had a method that could be
-                    // queried to determine whether it was shut down, we could 
-                    // bail out here. The older code that used to try to check for
-                    // a current case was flawed; there was no guarantee the current
-                    // case was the same case associated with the event.
-=======
                     // RJCTODO: I think it would be best to move handling of these 
                     // case events into the controller class and have the controller 
                     // instance register/unregister as a listener when it is 
                     // contructed and shuts down. This will improve the encapsulation 
                     // of ImageGalleryController and allow it to check its own open/closed 
                     // state before handling an event. 
->>>>>>> c2b9dbc9
                 } catch (TskCoreException ex) {
                     logger.log(Level.SEVERE, String.format("Failed to handle %s event", event.getPropertyName()), ex); //NON-NLS
                     return;
@@ -372,13 +328,10 @@
             /*
              * Only handling data source analysis events.
              */
-<<<<<<< HEAD
-=======
             // RJCTODO: Do we need to handle any events at all on an auto ingest node?
             // RJCTODO: This would be less messy if IngestManager supported 
             // subscribing for a subset of events the way case does, and it the 
             // conditional blocks became method calls. 
->>>>>>> c2b9dbc9
             if (!(event instanceof DataSourceAnalysisEvent)) {
                 return;
             }
@@ -386,20 +339,12 @@
             ImageGalleryController controller;
             try {
                 controller = getController();
-<<<<<<< HEAD
-                // RJCTODO: If a closed controller had a method that could be
-                // queried to determine whether it was shut down, we could 
-                // bail out here. The older code that used to try to check for
-                // a current case was flawed; there was no guarantee the current
-                // case was the same case associated with the event.                
-=======
                 // RJCTODO: I think it would be best to move handling of these 
                 // case events into the controller class and have the controller 
                 // instance register/unregister as a listener when it is 
                 // contructed and shuts down. This will improve the encapsulation 
                 // of ImageGalleryController and allow it to check its own open/closed 
                 // state before handling an event.                 
->>>>>>> c2b9dbc9
             } catch (TskCoreException ex) {
                 logger.log(Level.SEVERE, String.format("Failed to handle %s event", event.getPropertyName()), ex); //NON-NLS
                 return;
